--- conflicted
+++ resolved
@@ -65,28 +65,16 @@
 # argument is optional and if present must contain the name of the directory
 # containing the root of the source tree for SQLite.  The third argument is
 # optional and if present must contain the flavor the VSIX package to build.
-<<<<<<< HEAD
-# Currently, the only supported package flavors are "WinRT", "WinRT81", and
-# "WP80", "WP81", and "Win32".  The fourth argument is optional and if present
-# must be a string containing a list of platforms to include in the VSIX
-# package.  The platform list is "platform1,platform2,platform3".  The fifth
-# argument is optional and if present must contain the version of Visual Studio
-# required by the package.  Currently, the only supported versions are "2012"
-# and "2013".  The package flavors "WinRT81" and "WP81" are only supported when
-# the Visual Studio version is "2013".  Typically, when on Windows, this script
-# is executed using commands similar to the following from a normal Windows
+# Currently, the only supported package flavors are "WinRT", "WinRT81", "WP80",
+# "WP81", and "Win32".  The fourth argument is optional and if present must be
+# a string containing a list of platforms to include in the VSIX package.  The
+# platform list is "platform1,platform2,platform3".  The fifth argument is
+# optional and if present must contain the version of Visual Studio required by
+# the package.  Currently, the only supported versions are "2012" and "2013".
+# The package flavors "WinRT81" and "WP81" are only supported when the Visual
+# Studio version is "2013".  Typically, when on Windows, this script is
+# executed using commands similar to the following from a normal Windows
 # command prompt:
-=======
-# Currently, the only supported package flavors are "WinRT", "WinRT81", "WP80",
-# and "Win32".  The fourth argument is optional and if present must be a string
-# containing a list of platforms to include in the VSIX package.  The platform
-# list is "platform1,platform2,platform3".  The fifth argument is optional and
-# if present must contain the version of Visual Studio required by the package.
-# Currently, the only supported versions are "2012" and "2013".  The package
-# flavor "WinRT81" is only supported when the Visual Studio version is "2013".
-# Typically, when on Windows, this script is executed using commands similar to
-# the following from a normal Windows command prompt:
->>>>>>> 441aa095
 #
 #                         CD /D C:\dev\sqlite\core
 #                         tclsh85 tool\mkvsix.tcl C:\Temp
@@ -212,18 +200,11 @@
 
 proc getExtraFileListXmlChunk { packageFlavor vsVersion } {
   #
-<<<<<<< HEAD
   # NOTE: Neither Windows Phone 8.0 nor Windows Phone 8.1 require any extra
   #       attributes in their VSIX package SDK manifests.
   #
   if {[string equal $packageFlavor WP80] || \
       [string equal $packageFlavor WP81]} then {
-=======
-  # NOTE: Windows Phone 8.0 does not require any extra attributes in its VSIX
-  #       package SDK manifests.
-  #
-  if {[string equal $packageFlavor WP80]} then {
->>>>>>> 441aa095
     return ""
   }
 
@@ -364,10 +345,7 @@
 set shortNames(WinRT81,2013) SQLite.WinRT81
 set shortNames(WP80,2012) SQLite.WP80
 set shortNames(WP80,2013) SQLite.WP80.2013
-<<<<<<< HEAD
 set shortNames(WP81,2013) SQLite.WP81
-=======
->>>>>>> 441aa095
 set shortNames(Win32,2012) SQLite.Win32
 set shortNames(Win32,2013) SQLite.Win32.2013
 
@@ -376,10 +354,7 @@
 set displayNames(WinRT81,2013) "SQLite for Windows Runtime (Windows 8.1)"
 set displayNames(WP80,2012) "SQLite for Windows Phone"
 set displayNames(WP80,2013) "SQLite for Windows Phone"
-<<<<<<< HEAD
 set displayNames(WP81,2013) "SQLite for Windows Phone 8.1"
-=======
->>>>>>> 441aa095
 set displayNames(Win32,2012) "SQLite for Windows"
 set displayNames(Win32,2013) "SQLite for Windows"
 
@@ -412,7 +387,6 @@
   set targetPlatformIdentifier "Windows Phone"
   set targetPlatformVersion v8.0
   set minVsVersion [getMinVsVersionXmlChunk $vsVersion]
-<<<<<<< HEAD
   set extraSdkPath "\\..\\$targetPlatformIdentifier"
   set extraFileListAttributes \
       [getExtraFileListXmlChunk $packageFlavor $vsVersion]
@@ -427,8 +401,6 @@
   set targetPlatformIdentifier WindowsPhoneApp
   set targetPlatformVersion v8.1
   set minVsVersion [getMinVsVersionXmlChunk $vsVersion]
-=======
->>>>>>> 441aa095
   set extraSdkPath "\\..\\$targetPlatformIdentifier"
   set extraFileListAttributes \
       [getExtraFileListXmlChunk $packageFlavor $vsVersion]
@@ -444,11 +416,7 @@
 } else {
   fail [appendArgs \
       "unsupported package flavor, must be one of: " \
-<<<<<<< HEAD
       [list WinRT WinRT81 WP80 WP81 Win32]]
-=======
-      [list WinRT WinRT81 WP80 Win32]]
->>>>>>> 441aa095
 }
 
 ###############################################################################
