--- conflicted
+++ resolved
@@ -1944,11 +1944,7 @@
   memset(p, 0, nByte);
   p->nSegment = nSegment;
   aTmp = (ht_slot*)&(((u8*)p)[nByte]);
-<<<<<<< HEAD
   SEH_FREE_ON_ERROR(0, p);
-
-=======
->>>>>>> 479cfd5a
   for(i=walFramePage(nBackfill+1); rc==SQLITE_OK && i<nSegment; i++){
     WalHashLoc sLoc;
 
@@ -1976,10 +1972,6 @@
       p->aSegment[i].aPgno = (u32 *)sLoc.aPgno;
     }
   }
-<<<<<<< HEAD
-
-=======
->>>>>>> 479cfd5a
   if( rc!=SQLITE_OK ){
     SEH_FREE_ON_ERROR(p, 0);
     walIteratorFree(p);
