/*
** 2001 September 15
**
** The author disclaims copyright to this source code.  In place of
** a legal notice, here is a blessing:
**
**    May you do good and not evil.
**    May you find forgiveness for yourself and forgive others.
**    May you share freely, never taking more than you give.
**
*************************************************************************
** Internal interface definitions for SQLite.
**
*/
#ifndef _SQLITEINT_H_
#define _SQLITEINT_H_

/*
** Include the header file used to customize the compiler options for MSVC.
** This should be done first so that it can successfully prevent spurious
** compiler warnings due to subsequent content in this file and other files
** that are included by this file.
*/
#include "msvc.h"

/*
** Special setup for VxWorks
*/
#include "vxworks.h"

/*
** These #defines should enable >2GB file support on POSIX if the
** underlying operating system supports it.  If the OS lacks
** large file support, or if the OS is windows, these should be no-ops.
**
** Ticket #2739:  The _LARGEFILE_SOURCE macro must appear before any
** system #includes.  Hence, this block of code must be the very first
** code in all source files.
**
** Large file support can be disabled using the -DSQLITE_DISABLE_LFS switch
** on the compiler command line.  This is necessary if you are compiling
** on a recent machine (ex: Red Hat 7.2) but you want your code to work
** on an older machine (ex: Red Hat 6.0).  If you compile on Red Hat 7.2
** without this option, LFS is enable.  But LFS does not exist in the kernel
** in Red Hat 6.0, so the code won't work.  Hence, for maximum binary
** portability you should omit LFS.
**
** The previous paragraph was written in 2005.  (This paragraph is written
** on 2008-11-28.) These days, all Linux kernels support large files, so
** you should probably leave LFS enabled.  But some embedded platforms might
** lack LFS in which case the SQLITE_DISABLE_LFS macro might still be useful.
**
** Similar is true for Mac OS X.  LFS is only supported on Mac OS X 9 and later.
*/
#ifndef SQLITE_DISABLE_LFS
# define _LARGE_FILE       1
# ifndef _FILE_OFFSET_BITS
#   define _FILE_OFFSET_BITS 64
# endif
# define _LARGEFILE_SOURCE 1
#endif

/* What version of GCC is being used.  0 means GCC is not being used */
#ifdef __GNUC__
# define GCC_VERSION (__GNUC__*1000000+__GNUC_MINOR__*1000+__GNUC_PATCHLEVEL__)
#else
# define GCC_VERSION 0
#endif

/* Needed for various definitions... */
#if defined(__GNUC__) && !defined(_GNU_SOURCE)
# define _GNU_SOURCE
#endif

#if defined(__OpenBSD__) && !defined(_BSD_SOURCE)
# define _BSD_SOURCE
#endif

/*
** For MinGW, check to see if we can include the header file containing its
** version information, among other things.  Normally, this internal MinGW
** header file would [only] be included automatically by other MinGW header
** files; however, the contained version information is now required by this
** header file to work around binary compatibility issues (see below) and
** this is the only known way to reliably obtain it.  This entire #if block
** would be completely unnecessary if there was any other way of detecting
** MinGW via their preprocessor (e.g. if they customized their GCC to define
** some MinGW-specific macros).  When compiling for MinGW, either the
** _HAVE_MINGW_H or _HAVE__MINGW_H (note the extra underscore) macro must be
** defined; otherwise, detection of conditions specific to MinGW will be
** disabled.
*/
#if defined(_HAVE_MINGW_H)
# include "mingw.h"
#elif defined(_HAVE__MINGW_H)
# include "_mingw.h"
#endif

/*
** For MinGW version 4.x (and higher), check to see if the _USE_32BIT_TIME_T
** define is required to maintain binary compatibility with the MSVC runtime
** library in use (e.g. for Windows XP).
*/
#if !defined(_USE_32BIT_TIME_T) && !defined(_USE_64BIT_TIME_T) && \
    defined(_WIN32) && !defined(_WIN64) && \
    defined(__MINGW_MAJOR_VERSION) && __MINGW_MAJOR_VERSION >= 4 && \
    defined(__MSVCRT__)
# define _USE_32BIT_TIME_T
#endif

/* The public SQLite interface.  The _FILE_OFFSET_BITS macro must appear
** first in QNX.  Also, the _USE_32BIT_TIME_T macro must appear first for
** MinGW.
*/
#include "sqlite3.h"

/*
** Include the configuration header output by 'configure' if we're using the
** autoconf-based build
*/
#ifdef _HAVE_SQLITE_CONFIG_H
#include "config.h"
#endif

#include "sqliteLimit.h"

/* Disable nuisance warnings on Borland compilers */
#if defined(__BORLANDC__)
#pragma warn -rch /* unreachable code */
#pragma warn -ccc /* Condition is always true or false */
#pragma warn -aus /* Assigned value is never used */
#pragma warn -csu /* Comparing signed and unsigned */
#pragma warn -spa /* Suspicious pointer arithmetic */
#endif

/*
** Include standard header files as necessary
*/
#ifdef HAVE_STDINT_H
#include <stdint.h>
#endif
#ifdef HAVE_INTTYPES_H
#include <inttypes.h>
#endif

/*
** The following macros are used to cast pointers to integers and
** integers to pointers.  The way you do this varies from one compiler
** to the next, so we have developed the following set of #if statements
** to generate appropriate macros for a wide range of compilers.
**
** The correct "ANSI" way to do this is to use the intptr_t type. 
** Unfortunately, that typedef is not available on all compilers, or
** if it is available, it requires an #include of specific headers
** that vary from one machine to the next.
**
** Ticket #3860:  The llvm-gcc-4.2 compiler from Apple chokes on
** the ((void*)&((char*)0)[X]) construct.  But MSVC chokes on ((void*)(X)).
** So we have to define the macros in different ways depending on the
** compiler.
*/
#if defined(__PTRDIFF_TYPE__)  /* This case should work for GCC */
# define SQLITE_INT_TO_PTR(X)  ((void*)(__PTRDIFF_TYPE__)(X))
# define SQLITE_PTR_TO_INT(X)  ((int)(__PTRDIFF_TYPE__)(X))
#elif !defined(__GNUC__)       /* Works for compilers other than LLVM */
# define SQLITE_INT_TO_PTR(X)  ((void*)&((char*)0)[X])
# define SQLITE_PTR_TO_INT(X)  ((int)(((char*)X)-(char*)0))
#elif defined(HAVE_STDINT_H)   /* Use this case if we have ANSI headers */
# define SQLITE_INT_TO_PTR(X)  ((void*)(intptr_t)(X))
# define SQLITE_PTR_TO_INT(X)  ((int)(intptr_t)(X))
#else                          /* Generates a warning - but it always works */
# define SQLITE_INT_TO_PTR(X)  ((void*)(X))
# define SQLITE_PTR_TO_INT(X)  ((int)(X))
#endif

/*
** A macro to hint to the compiler that a function should not be
** inlined.
*/
#if defined(__GNUC__)
#  define SQLITE_NOINLINE  __attribute__((noinline))
#elif defined(_MSC_VER) && _MSC_VER>=1310
#  define SQLITE_NOINLINE  __declspec(noinline)
#else
#  define SQLITE_NOINLINE
#endif

/*
** Make sure that the compiler intrinsics we desire are enabled when
** compiling with an appropriate version of MSVC unless prevented by
** the SQLITE_DISABLE_INTRINSIC define.
*/
#if !defined(SQLITE_DISABLE_INTRINSIC)
#  if defined(_MSC_VER) && _MSC_VER>=1300
#    if !defined(_WIN32_WCE)
#      include <intrin.h>
#      pragma intrinsic(_byteswap_ushort)
#      pragma intrinsic(_byteswap_ulong)
#    else
#      include <cmnintrin.h>
#    endif
#  endif
#endif

/*
** The SQLITE_THREADSAFE macro must be defined as 0, 1, or 2.
** 0 means mutexes are permanently disable and the library is never
** threadsafe.  1 means the library is serialized which is the highest
** level of threadsafety.  2 means the library is multithreaded - multiple
** threads can use SQLite as long as no two threads try to use the same
** database connection at the same time.
**
** Older versions of SQLite used an optional THREADSAFE macro.
** We support that for legacy.
*/
#if !defined(SQLITE_THREADSAFE)
# if defined(THREADSAFE)
#   define SQLITE_THREADSAFE THREADSAFE
# else
#   define SQLITE_THREADSAFE 1 /* IMP: R-07272-22309 */
# endif
#endif

/*
** Powersafe overwrite is on by default.  But can be turned off using
** the -DSQLITE_POWERSAFE_OVERWRITE=0 command-line option.
*/
#ifndef SQLITE_POWERSAFE_OVERWRITE
# define SQLITE_POWERSAFE_OVERWRITE 1
#endif

/*
** EVIDENCE-OF: R-25715-37072 Memory allocation statistics are enabled by
** default unless SQLite is compiled with SQLITE_DEFAULT_MEMSTATUS=0 in
** which case memory allocation statistics are disabled by default.
*/
#if !defined(SQLITE_DEFAULT_MEMSTATUS)
# define SQLITE_DEFAULT_MEMSTATUS 1
#endif

/*
** Exactly one of the following macros must be defined in order to
** specify which memory allocation subsystem to use.
**
**     SQLITE_SYSTEM_MALLOC          // Use normal system malloc()
**     SQLITE_WIN32_MALLOC           // Use Win32 native heap API
**     SQLITE_ZERO_MALLOC            // Use a stub allocator that always fails
**     SQLITE_MEMDEBUG               // Debugging version of system malloc()
**
** On Windows, if the SQLITE_WIN32_MALLOC_VALIDATE macro is defined and the
** assert() macro is enabled, each call into the Win32 native heap subsystem
** will cause HeapValidate to be called.  If heap validation should fail, an
** assertion will be triggered.
**
** If none of the above are defined, then set SQLITE_SYSTEM_MALLOC as
** the default.
*/
#if defined(SQLITE_SYSTEM_MALLOC) \
  + defined(SQLITE_WIN32_MALLOC) \
  + defined(SQLITE_ZERO_MALLOC) \
  + defined(SQLITE_MEMDEBUG)>1
# error "Two or more of the following compile-time configuration options\
 are defined but at most one is allowed:\
 SQLITE_SYSTEM_MALLOC, SQLITE_WIN32_MALLOC, SQLITE_MEMDEBUG,\
 SQLITE_ZERO_MALLOC"
#endif
#if defined(SQLITE_SYSTEM_MALLOC) \
  + defined(SQLITE_WIN32_MALLOC) \
  + defined(SQLITE_ZERO_MALLOC) \
  + defined(SQLITE_MEMDEBUG)==0
# define SQLITE_SYSTEM_MALLOC 1
#endif

/*
** If SQLITE_MALLOC_SOFT_LIMIT is not zero, then try to keep the
** sizes of memory allocations below this value where possible.
*/
#if !defined(SQLITE_MALLOC_SOFT_LIMIT)
# define SQLITE_MALLOC_SOFT_LIMIT 1024
#endif

/*
** We need to define _XOPEN_SOURCE as follows in order to enable
** recursive mutexes on most Unix systems and fchmod() on OpenBSD.
** But _XOPEN_SOURCE define causes problems for Mac OS X, so omit
** it.
*/
#if !defined(_XOPEN_SOURCE) && !defined(__DARWIN__) && !defined(__APPLE__)
#  define _XOPEN_SOURCE 600
#endif

/*
** NDEBUG and SQLITE_DEBUG are opposites.  It should always be true that
** defined(NDEBUG)==!defined(SQLITE_DEBUG).  If this is not currently true,
** make it true by defining or undefining NDEBUG.
**
** Setting NDEBUG makes the code smaller and faster by disabling the
** assert() statements in the code.  So we want the default action
** to be for NDEBUG to be set and NDEBUG to be undefined only if SQLITE_DEBUG
** is set.  Thus NDEBUG becomes an opt-in rather than an opt-out
** feature.
*/
#if !defined(NDEBUG) && !defined(SQLITE_DEBUG) 
# define NDEBUG 1
#endif
#if defined(NDEBUG) && defined(SQLITE_DEBUG)
# undef NDEBUG
#endif

/*
** Enable SQLITE_ENABLE_EXPLAIN_COMMENTS if SQLITE_DEBUG is turned on.
*/
#if !defined(SQLITE_ENABLE_EXPLAIN_COMMENTS) && defined(SQLITE_DEBUG)
# define SQLITE_ENABLE_EXPLAIN_COMMENTS 1
#endif

/*
** The testcase() macro is used to aid in coverage testing.  When 
** doing coverage testing, the condition inside the argument to
** testcase() must be evaluated both true and false in order to
** get full branch coverage.  The testcase() macro is inserted
** to help ensure adequate test coverage in places where simple
** condition/decision coverage is inadequate.  For example, testcase()
** can be used to make sure boundary values are tested.  For
** bitmask tests, testcase() can be used to make sure each bit
** is significant and used at least once.  On switch statements
** where multiple cases go to the same block of code, testcase()
** can insure that all cases are evaluated.
**
*/
#ifdef SQLITE_COVERAGE_TEST
  void sqlite3Coverage(int);
# define testcase(X)  if( X ){ sqlite3Coverage(__LINE__); }
#else
# define testcase(X)
#endif

/*
** The TESTONLY macro is used to enclose variable declarations or
** other bits of code that are needed to support the arguments
** within testcase() and assert() macros.
*/
#if !defined(NDEBUG) || defined(SQLITE_COVERAGE_TEST)
# define TESTONLY(X)  X
#else
# define TESTONLY(X)
#endif

/*
** Sometimes we need a small amount of code such as a variable initialization
** to setup for a later assert() statement.  We do not want this code to
** appear when assert() is disabled.  The following macro is therefore
** used to contain that setup code.  The "VVA" acronym stands for
** "Verification, Validation, and Accreditation".  In other words, the
** code within VVA_ONLY() will only run during verification processes.
*/
#ifndef NDEBUG
# define VVA_ONLY(X)  X
#else
# define VVA_ONLY(X)
#endif

/*
** The ALWAYS and NEVER macros surround boolean expressions which 
** are intended to always be true or false, respectively.  Such
** expressions could be omitted from the code completely.  But they
** are included in a few cases in order to enhance the resilience
** of SQLite to unexpected behavior - to make the code "self-healing"
** or "ductile" rather than being "brittle" and crashing at the first
** hint of unplanned behavior.
**
** In other words, ALWAYS and NEVER are added for defensive code.
**
** When doing coverage testing ALWAYS and NEVER are hard-coded to
** be true and false so that the unreachable code they specify will
** not be counted as untested code.
*/
#if defined(SQLITE_COVERAGE_TEST)
# define ALWAYS(X)      (1)
# define NEVER(X)       (0)
#elif !defined(NDEBUG)
# define ALWAYS(X)      ((X)?1:(assert(0),0))
# define NEVER(X)       ((X)?(assert(0),1):0)
#else
# define ALWAYS(X)      (X)
# define NEVER(X)       (X)
#endif

/*
** Declarations used for tracing the operating system interfaces.
*/
#if defined(SQLITE_FORCE_OS_TRACE) || defined(SQLITE_TEST) || \
    (defined(SQLITE_DEBUG) && SQLITE_OS_WIN)
  extern int sqlite3OSTrace;
# define OSTRACE(X)          if( sqlite3OSTrace ) sqlite3DebugPrintf X
# define SQLITE_HAVE_OS_TRACE
#else
# define OSTRACE(X)
# undef  SQLITE_HAVE_OS_TRACE
#endif

/*
** Is the sqlite3ErrName() function needed in the build?  Currently,
** it is needed by "mutex_w32.c" (when debugging), "os_win.c" (when
** OSTRACE is enabled), and by several "test*.c" files (which are
** compiled using SQLITE_TEST).
*/
#if defined(SQLITE_HAVE_OS_TRACE) || defined(SQLITE_TEST) || \
    (defined(SQLITE_DEBUG) && SQLITE_OS_WIN)
# define SQLITE_NEED_ERR_NAME
#else
# undef  SQLITE_NEED_ERR_NAME
#endif

/*
** Return true (non-zero) if the input is an integer that is too large
** to fit in 32-bits.  This macro is used inside of various testcase()
** macros to verify that we have tested SQLite for large-file support.
*/
#define IS_BIG_INT(X)  (((X)&~(i64)0xffffffff)!=0)

/*
** The macro unlikely() is a hint that surrounds a boolean
** expression that is usually false.  Macro likely() surrounds
** a boolean expression that is usually true.  These hints could,
** in theory, be used by the compiler to generate better code, but
** currently they are just comments for human readers.
*/
#define likely(X)    (X)
#define unlikely(X)  (X)

#include "hash.h"
#include "parse.h"
#include <stdio.h>
#include <stdlib.h>
#include <string.h>
#include <assert.h>
#include <stddef.h>

/*
** If compiling for a processor that lacks floating point support,
** substitute integer for floating-point
*/
#ifdef SQLITE_OMIT_FLOATING_POINT
# define double sqlite_int64
# define float sqlite_int64
# define LONGDOUBLE_TYPE sqlite_int64
# ifndef SQLITE_BIG_DBL
#   define SQLITE_BIG_DBL (((sqlite3_int64)1)<<50)
# endif
# define SQLITE_OMIT_DATETIME_FUNCS 1
# define SQLITE_OMIT_TRACE 1
# undef SQLITE_MIXED_ENDIAN_64BIT_FLOAT
# undef SQLITE_HAVE_ISNAN
#endif
#ifndef SQLITE_BIG_DBL
# define SQLITE_BIG_DBL (1e99)
#endif

/*
** OMIT_TEMPDB is set to 1 if SQLITE_OMIT_TEMPDB is defined, or 0
** afterward. Having this macro allows us to cause the C compiler 
** to omit code used by TEMP tables without messy #ifndef statements.
*/
#ifdef SQLITE_OMIT_TEMPDB
#define OMIT_TEMPDB 1
#else
#define OMIT_TEMPDB 0
#endif

/*
** The "file format" number is an integer that is incremented whenever
** the VDBE-level file format changes.  The following macros define the
** the default file format for new databases and the maximum file format
** that the library can read.
*/
#define SQLITE_MAX_FILE_FORMAT 4
#ifndef SQLITE_DEFAULT_FILE_FORMAT
# define SQLITE_DEFAULT_FILE_FORMAT 4
#endif

/*
** Determine whether triggers are recursive by default.  This can be
** changed at run-time using a pragma.
*/
#ifndef SQLITE_DEFAULT_RECURSIVE_TRIGGERS
# define SQLITE_DEFAULT_RECURSIVE_TRIGGERS 0
#endif

/*
** Provide a default value for SQLITE_TEMP_STORE in case it is not specified
** on the command-line
*/
#ifndef SQLITE_TEMP_STORE
# define SQLITE_TEMP_STORE 1
# define SQLITE_TEMP_STORE_xc 1  /* Exclude from ctime.c */
#endif

/*
** If no value has been provided for SQLITE_MAX_WORKER_THREADS, or if
** SQLITE_TEMP_STORE is set to 3 (never use temporary files), set it 
** to zero.
*/
#if SQLITE_TEMP_STORE==3 || SQLITE_THREADSAFE==0
# undef SQLITE_MAX_WORKER_THREADS
# define SQLITE_MAX_WORKER_THREADS 0
#endif
#ifndef SQLITE_MAX_WORKER_THREADS
# define SQLITE_MAX_WORKER_THREADS 8
#endif
#ifndef SQLITE_DEFAULT_WORKER_THREADS
# define SQLITE_DEFAULT_WORKER_THREADS 0
#endif
#if SQLITE_DEFAULT_WORKER_THREADS>SQLITE_MAX_WORKER_THREADS
# undef SQLITE_MAX_WORKER_THREADS
# define SQLITE_MAX_WORKER_THREADS SQLITE_DEFAULT_WORKER_THREADS
#endif

/*
** The default initial allocation for the pagecache when using separate
** pagecaches for each database connection.  A positive number is the
** number of pages.  A negative number N translations means that a buffer
** of -1024*N bytes is allocated and used for as many pages as it will hold.
*/
#ifndef SQLITE_DEFAULT_PCACHE_INITSZ
# define SQLITE_DEFAULT_PCACHE_INITSZ 100
#endif


/*
** GCC does not define the offsetof() macro so we'll have to do it
** ourselves.
*/
#ifndef offsetof
#define offsetof(STRUCTURE,FIELD) ((int)((char*)&((STRUCTURE*)0)->FIELD))
#endif

/*
** Macros to compute minimum and maximum of two numbers.
*/
#define MIN(A,B) ((A)<(B)?(A):(B))
#define MAX(A,B) ((A)>(B)?(A):(B))

/*
** Swap two objects of type TYPE.
*/
#define SWAP(TYPE,A,B) {TYPE t=A; A=B; B=t;}

/*
** Check to see if this machine uses EBCDIC.  (Yes, believe it or
** not, there are still machines out there that use EBCDIC.)
*/
#if 'A' == '\301'
# define SQLITE_EBCDIC 1
#else
# define SQLITE_ASCII 1
#endif

/*
** Integers of known sizes.  These typedefs might change for architectures
** where the sizes very.  Preprocessor macros are available so that the
** types can be conveniently redefined at compile-type.  Like this:
**
**         cc '-DUINTPTR_TYPE=long long int' ...
*/
#ifndef UINT32_TYPE
# ifdef HAVE_UINT32_T
#  define UINT32_TYPE uint32_t
# else
#  define UINT32_TYPE unsigned int
# endif
#endif
#ifndef UINT16_TYPE
# ifdef HAVE_UINT16_T
#  define UINT16_TYPE uint16_t
# else
#  define UINT16_TYPE unsigned short int
# endif
#endif
#ifndef INT16_TYPE
# ifdef HAVE_INT16_T
#  define INT16_TYPE int16_t
# else
#  define INT16_TYPE short int
# endif
#endif
#ifndef UINT8_TYPE
# ifdef HAVE_UINT8_T
#  define UINT8_TYPE uint8_t
# else
#  define UINT8_TYPE unsigned char
# endif
#endif
#ifndef INT8_TYPE
# ifdef HAVE_INT8_T
#  define INT8_TYPE int8_t
# else
#  define INT8_TYPE signed char
# endif
#endif
#ifndef LONGDOUBLE_TYPE
# define LONGDOUBLE_TYPE long double
#endif
typedef sqlite_int64 i64;          /* 8-byte signed integer */
typedef sqlite_uint64 u64;         /* 8-byte unsigned integer */
typedef UINT32_TYPE u32;           /* 4-byte unsigned integer */
typedef UINT16_TYPE u16;           /* 2-byte unsigned integer */
typedef INT16_TYPE i16;            /* 2-byte signed integer */
typedef UINT8_TYPE u8;             /* 1-byte unsigned integer */
typedef INT8_TYPE i8;              /* 1-byte signed integer */

/*
** SQLITE_MAX_U32 is a u64 constant that is the maximum u64 value
** that can be stored in a u32 without loss of data.  The value
** is 0x00000000ffffffff.  But because of quirks of some compilers, we
** have to specify the value in the less intuitive manner shown:
*/
#define SQLITE_MAX_U32  ((((u64)1)<<32)-1)

/*
** The datatype used to store estimates of the number of rows in a
** table or index.  This is an unsigned integer type.  For 99.9% of
** the world, a 32-bit integer is sufficient.  But a 64-bit integer
** can be used at compile-time if desired.
*/
#ifdef SQLITE_64BIT_STATS
 typedef u64 tRowcnt;    /* 64-bit only if requested at compile-time */
#else
 typedef u32 tRowcnt;    /* 32-bit is the default */
#endif

/*
** Estimated quantities used for query planning are stored as 16-bit
** logarithms.  For quantity X, the value stored is 10*log2(X).  This
** gives a possible range of values of approximately 1.0e986 to 1e-986.
** But the allowed values are "grainy".  Not every value is representable.
** For example, quantities 16 and 17 are both represented by a LogEst
** of 40.  However, since LogEst quantities are suppose to be estimates,
** not exact values, this imprecision is not a problem.
**
** "LogEst" is short for "Logarithmic Estimate".
**
** Examples:
**      1 -> 0              20 -> 43          10000 -> 132
**      2 -> 10             25 -> 46          25000 -> 146
**      3 -> 16            100 -> 66        1000000 -> 199
**      4 -> 20           1000 -> 99        1048576 -> 200
**     10 -> 33           1024 -> 100    4294967296 -> 320
**
** The LogEst can be negative to indicate fractional values. 
** Examples:
**
**    0.5 -> -10           0.1 -> -33        0.0625 -> -40
*/
typedef INT16_TYPE LogEst;

/*
** Set the SQLITE_PTRSIZE macro to the number of bytes in a pointer
*/
#ifndef SQLITE_PTRSIZE
# if defined(__SIZEOF_POINTER__)
#   define SQLITE_PTRSIZE __SIZEOF_POINTER__
# elif defined(i386)     || defined(__i386__)   || defined(_M_IX86) ||    \
       defined(_M_ARM)   || defined(__arm__)    || defined(__x86)
#   define SQLITE_PTRSIZE 4
# else
#   define SQLITE_PTRSIZE 8
# endif
#endif

/*
** Macros to determine whether the machine is big or little endian,
** and whether or not that determination is run-time or compile-time.
**
** For best performance, an attempt is made to guess at the byte-order
** using C-preprocessor macros.  If that is unsuccessful, or if
** -DSQLITE_RUNTIME_BYTEORDER=1 is set, then byte-order is determined
** at run-time.
*/
#ifdef SQLITE_AMALGAMATION
const int sqlite3one = 1;
#else
extern const int sqlite3one;
#endif
#if (defined(i386)     || defined(__i386__)   || defined(_M_IX86) ||    \
     defined(__x86_64) || defined(__x86_64__) || defined(_M_X64)  ||    \
     defined(_M_AMD64) || defined(_M_ARM)     || defined(__x86)   ||    \
     defined(__arm__)) && !defined(SQLITE_RUNTIME_BYTEORDER)
# define SQLITE_BYTEORDER    1234
# define SQLITE_BIGENDIAN    0
# define SQLITE_LITTLEENDIAN 1
# define SQLITE_UTF16NATIVE  SQLITE_UTF16LE
#endif
#if (defined(sparc)    || defined(__ppc__))  \
    && !defined(SQLITE_RUNTIME_BYTEORDER)
# define SQLITE_BYTEORDER    4321
# define SQLITE_BIGENDIAN    1
# define SQLITE_LITTLEENDIAN 0
# define SQLITE_UTF16NATIVE  SQLITE_UTF16BE
#endif
#if !defined(SQLITE_BYTEORDER)
# define SQLITE_BYTEORDER    0     /* 0 means "unknown at compile-time" */
# define SQLITE_BIGENDIAN    (*(char *)(&sqlite3one)==0)
# define SQLITE_LITTLEENDIAN (*(char *)(&sqlite3one)==1)
# define SQLITE_UTF16NATIVE  (SQLITE_BIGENDIAN?SQLITE_UTF16BE:SQLITE_UTF16LE)
#endif

/*
** Constants for the largest and smallest possible 64-bit signed integers.
** These macros are designed to work correctly on both 32-bit and 64-bit
** compilers.
*/
#define LARGEST_INT64  (0xffffffff|(((i64)0x7fffffff)<<32))
#define SMALLEST_INT64 (((i64)-1) - LARGEST_INT64)

/* 
** Round up a number to the next larger multiple of 8.  This is used
** to force 8-byte alignment on 64-bit architectures.
*/
#define ROUND8(x)     (((x)+7)&~7)

/*
** Round down to the nearest multiple of 8
*/
#define ROUNDDOWN8(x) ((x)&~7)

/*
** Assert that the pointer X is aligned to an 8-byte boundary.  This
** macro is used only within assert() to verify that the code gets
** all alignment restrictions correct.
**
** Except, if SQLITE_4_BYTE_ALIGNED_MALLOC is defined, then the
** underlying malloc() implementation might return us 4-byte aligned
** pointers.  In that case, only verify 4-byte alignment.
*/
#ifdef SQLITE_4_BYTE_ALIGNED_MALLOC
# define EIGHT_BYTE_ALIGNMENT(X)   ((((char*)(X) - (char*)0)&3)==0)
#else
# define EIGHT_BYTE_ALIGNMENT(X)   ((((char*)(X) - (char*)0)&7)==0)
#endif

/*
** Disable MMAP on platforms where it is known to not work
*/
#if defined(__OpenBSD__) || defined(__QNXNTO__)
# undef SQLITE_MAX_MMAP_SIZE
# define SQLITE_MAX_MMAP_SIZE 0
#endif

/*
** Default maximum size of memory used by memory-mapped I/O in the VFS
*/
#ifdef __APPLE__
# include <TargetConditionals.h>
# if TARGET_OS_IPHONE
#   undef SQLITE_MAX_MMAP_SIZE
#   define SQLITE_MAX_MMAP_SIZE 0
# endif
#endif
#ifndef SQLITE_MAX_MMAP_SIZE
# if defined(__linux__) \
  || defined(_WIN32) \
  || (defined(__APPLE__) && defined(__MACH__)) \
  || defined(__sun) \
  || defined(__FreeBSD__) \
  || defined(__DragonFly__)
#   define SQLITE_MAX_MMAP_SIZE 0x7fff0000  /* 2147418112 */
# else
#   define SQLITE_MAX_MMAP_SIZE 0
# endif
# define SQLITE_MAX_MMAP_SIZE_xc 1 /* exclude from ctime.c */
#endif

/*
** The default MMAP_SIZE is zero on all platforms.  Or, even if a larger
** default MMAP_SIZE is specified at compile-time, make sure that it does
** not exceed the maximum mmap size.
*/
#ifndef SQLITE_DEFAULT_MMAP_SIZE
# define SQLITE_DEFAULT_MMAP_SIZE 0
# define SQLITE_DEFAULT_MMAP_SIZE_xc 1  /* Exclude from ctime.c */
#endif
#if SQLITE_DEFAULT_MMAP_SIZE>SQLITE_MAX_MMAP_SIZE
# undef SQLITE_DEFAULT_MMAP_SIZE
# define SQLITE_DEFAULT_MMAP_SIZE SQLITE_MAX_MMAP_SIZE
#endif

/*
** Only one of SQLITE_ENABLE_STAT3 or SQLITE_ENABLE_STAT4 can be defined.
** Priority is given to SQLITE_ENABLE_STAT4.  If either are defined, also
** define SQLITE_ENABLE_STAT3_OR_STAT4
*/
#ifdef SQLITE_ENABLE_STAT4
# undef SQLITE_ENABLE_STAT3
# define SQLITE_ENABLE_STAT3_OR_STAT4 1
#elif SQLITE_ENABLE_STAT3
# define SQLITE_ENABLE_STAT3_OR_STAT4 1
#elif SQLITE_ENABLE_STAT3_OR_STAT4
# undef SQLITE_ENABLE_STAT3_OR_STAT4
#endif

/*
** SELECTTRACE_ENABLED will be either 1 or 0 depending on whether or not
** the Select query generator tracing logic is turned on.
*/
#if defined(SQLITE_DEBUG) || defined(SQLITE_ENABLE_SELECTTRACE)
# define SELECTTRACE_ENABLED 1
#else
# define SELECTTRACE_ENABLED 0
#endif

/*
** An instance of the following structure is used to store the busy-handler
** callback for a given sqlite handle. 
**
** The sqlite.busyHandler member of the sqlite struct contains the busy
** callback for the database handle. Each pager opened via the sqlite
** handle is passed a pointer to sqlite.busyHandler. The busy-handler
** callback is currently invoked only from within pager.c.
*/
typedef struct BusyHandler BusyHandler;
struct BusyHandler {
  int (*xFunc)(void *,int);  /* The busy callback */
  void *pArg;                /* First arg to busy callback */
  int nBusy;                 /* Incremented with each busy call */
};

/*
** Name of the master database table.  The master database table
** is a special table that holds the names and attributes of all
** user tables and indices.
*/
#define MASTER_NAME       "sqlite_master"
#define TEMP_MASTER_NAME  "sqlite_temp_master"

/*
** The root-page of the master database table.
*/
#define MASTER_ROOT       1

/*
** The name of the schema table.
*/
#define SCHEMA_TABLE(x)  ((!OMIT_TEMPDB)&&(x==1)?TEMP_MASTER_NAME:MASTER_NAME)

/*
** A convenience macro that returns the number of elements in
** an array.
*/
#define ArraySize(X)    ((int)(sizeof(X)/sizeof(X[0])))

/*
** Determine if the argument is a power of two
*/
#define IsPowerOfTwo(X) (((X)&((X)-1))==0)

/*
** The following value as a destructor means to use sqlite3DbFree().
** The sqlite3DbFree() routine requires two parameters instead of the 
** one parameter that destructors normally want.  So we have to introduce 
** this magic value that the code knows to handle differently.  Any 
** pointer will work here as long as it is distinct from SQLITE_STATIC
** and SQLITE_TRANSIENT.
*/
#define SQLITE_DYNAMIC   ((sqlite3_destructor_type)sqlite3MallocSize)

/*
** When SQLITE_OMIT_WSD is defined, it means that the target platform does
** not support Writable Static Data (WSD) such as global and static variables.
** All variables must either be on the stack or dynamically allocated from
** the heap.  When WSD is unsupported, the variable declarations scattered
** throughout the SQLite code must become constants instead.  The SQLITE_WSD
** macro is used for this purpose.  And instead of referencing the variable
** directly, we use its constant as a key to lookup the run-time allocated
** buffer that holds real variable.  The constant is also the initializer
** for the run-time allocated buffer.
**
** In the usual case where WSD is supported, the SQLITE_WSD and GLOBAL
** macros become no-ops and have zero performance impact.
*/
#ifdef SQLITE_OMIT_WSD
  #define SQLITE_WSD const
  #define GLOBAL(t,v) (*(t*)sqlite3_wsd_find((void*)&(v), sizeof(v)))
  #define sqlite3GlobalConfig GLOBAL(struct Sqlite3Config, sqlite3Config)
  int sqlite3_wsd_init(int N, int J);
  void *sqlite3_wsd_find(void *K, int L);
#else
  #define SQLITE_WSD 
  #define GLOBAL(t,v) v
  #define sqlite3GlobalConfig sqlite3Config
#endif

/*
** The following macros are used to suppress compiler warnings and to
** make it clear to human readers when a function parameter is deliberately 
** left unused within the body of a function. This usually happens when
** a function is called via a function pointer. For example the 
** implementation of an SQL aggregate step callback may not use the
** parameter indicating the number of arguments passed to the aggregate,
** if it knows that this is enforced elsewhere.
**
** When a function parameter is not used at all within the body of a function,
** it is generally named "NotUsed" or "NotUsed2" to make things even clearer.
** However, these macros may also be used to suppress warnings related to
** parameters that may or may not be used depending on compilation options.
** For example those parameters only used in assert() statements. In these
** cases the parameters are named as per the usual conventions.
*/
#define UNUSED_PARAMETER(x) (void)(x)
#define UNUSED_PARAMETER2(x,y) UNUSED_PARAMETER(x),UNUSED_PARAMETER(y)

/*
** Forward references to structures
*/
typedef struct AggInfo AggInfo;
typedef struct AuthContext AuthContext;
typedef struct AutoincInfo AutoincInfo;
typedef struct Bitvec Bitvec;
typedef struct CollSeq CollSeq;
typedef struct Column Column;
typedef struct Db Db;
typedef struct Schema Schema;
typedef struct Expr Expr;
typedef struct ExprList ExprList;
typedef struct ExprSpan ExprSpan;
typedef struct FKey FKey;
typedef struct FuncDestructor FuncDestructor;
typedef struct FuncDef FuncDef;
typedef struct FuncDefHash FuncDefHash;
typedef struct IdList IdList;
typedef struct Index Index;
typedef struct IndexSample IndexSample;
typedef struct KeyClass KeyClass;
typedef struct KeyInfo KeyInfo;
typedef struct Lookaside Lookaside;
typedef struct LookasideSlot LookasideSlot;
typedef struct Module Module;
typedef struct NameContext NameContext;
typedef struct Parse Parse;
typedef struct PrintfArguments PrintfArguments;
typedef struct RowSet RowSet;
typedef struct Savepoint Savepoint;
typedef struct Select Select;
typedef struct SQLiteThread SQLiteThread;
typedef struct SelectDest SelectDest;
typedef struct SrcList SrcList;
typedef struct StrAccum StrAccum;
typedef struct Table Table;
typedef struct TableLock TableLock;
typedef struct Token Token;
typedef struct TreeView TreeView;
typedef struct Trigger Trigger;
typedef struct TriggerPrg TriggerPrg;
typedef struct TriggerStep TriggerStep;
typedef struct UnpackedRecord UnpackedRecord;
typedef struct VTable VTable;
typedef struct VtabCtx VtabCtx;
typedef struct Walker Walker;
typedef struct WhereInfo WhereInfo;
typedef struct With With;

/*
** Defer sourcing vdbe.h and btree.h until after the "u8" and 
** "BusyHandler" typedefs. vdbe.h also requires a few of the opaque
** pointer types (i.e. FuncDef) defined above.
*/
#include "btree.h"
#include "vdbe.h"
#include "pager.h"
#include "pcache.h"

#include "os.h"
#include "mutex.h"


/*
** Each database file to be accessed by the system is an instance
** of the following structure.  There are normally two of these structures
** in the sqlite.aDb[] array.  aDb[0] is the main database file and
** aDb[1] is the database file used to hold temporary tables.  Additional
** databases may be attached.
*/
struct Db {
  char *zName;         /* Name of this database */
  Btree *pBt;          /* The B*Tree structure for this database file */
  u8 safety_level;     /* How aggressive at syncing data to disk */
  Schema *pSchema;     /* Pointer to database schema (possibly shared) */
};

/*
** An instance of the following structure stores a database schema.
**
** Most Schema objects are associated with a Btree.  The exception is
** the Schema for the TEMP databaes (sqlite3.aDb[1]) which is free-standing.
** In shared cache mode, a single Schema object can be shared by multiple
** Btrees that refer to the same underlying BtShared object.
** 
** Schema objects are automatically deallocated when the last Btree that
** references them is destroyed.   The TEMP Schema is manually freed by
** sqlite3_close().
*
** A thread must be holding a mutex on the corresponding Btree in order
** to access Schema content.  This implies that the thread must also be
** holding a mutex on the sqlite3 connection pointer that owns the Btree.
** For a TEMP Schema, only the connection mutex is required.
*/
struct Schema {
  int schema_cookie;   /* Database schema version number for this file */
  int iGeneration;     /* Generation counter.  Incremented with each change */
  Hash tblHash;        /* All tables indexed by name */
  Hash idxHash;        /* All (named) indices indexed by name */
  Hash trigHash;       /* All triggers indexed by name */
  Hash fkeyHash;       /* All foreign keys by referenced table name */
  Table *pSeqTab;      /* The sqlite_sequence table used by AUTOINCREMENT */
  u8 file_format;      /* Schema format version for this file */
  u8 enc;              /* Text encoding used by this database */
  u16 schemaFlags;     /* Flags associated with this schema */
  int cache_size;      /* Number of pages to use in the cache */
};

/*
** These macros can be used to test, set, or clear bits in the 
** Db.pSchema->flags field.
*/
#define DbHasProperty(D,I,P)     (((D)->aDb[I].pSchema->schemaFlags&(P))==(P))
#define DbHasAnyProperty(D,I,P)  (((D)->aDb[I].pSchema->schemaFlags&(P))!=0)
#define DbSetProperty(D,I,P)     (D)->aDb[I].pSchema->schemaFlags|=(P)
#define DbClearProperty(D,I,P)   (D)->aDb[I].pSchema->schemaFlags&=~(P)

/*
** Allowed values for the DB.pSchema->flags field.
**
** The DB_SchemaLoaded flag is set after the database schema has been
** read into internal hash tables.
**
** DB_UnresetViews means that one or more views have column names that
** have been filled out.  If the schema changes, these column names might
** changes and so the view will need to be reset.
*/
#define DB_SchemaLoaded    0x0001  /* The schema has been loaded */
#define DB_UnresetViews    0x0002  /* Some views have defined column names */
#define DB_Empty           0x0004  /* The file is empty (length 0 bytes) */

/*
** The number of different kinds of things that can be limited
** using the sqlite3_limit() interface.
*/
#define SQLITE_N_LIMIT (SQLITE_LIMIT_WORKER_THREADS+1)

/*
** Lookaside malloc is a set of fixed-size buffers that can be used
** to satisfy small transient memory allocation requests for objects
** associated with a particular database connection.  The use of
** lookaside malloc provides a significant performance enhancement
** (approx 10%) by avoiding numerous malloc/free requests while parsing
** SQL statements.
**
** The Lookaside structure holds configuration information about the
** lookaside malloc subsystem.  Each available memory allocation in
** the lookaside subsystem is stored on a linked list of LookasideSlot
** objects.
**
** Lookaside allocations are only allowed for objects that are associated
** with a particular database connection.  Hence, schema information cannot
** be stored in lookaside because in shared cache mode the schema information
** is shared by multiple database connections.  Therefore, while parsing
** schema information, the Lookaside.bEnabled flag is cleared so that
** lookaside allocations are not used to construct the schema objects.
*/
struct Lookaside {
  u16 sz;                 /* Size of each buffer in bytes */
  u8 bEnabled;            /* False to disable new lookaside allocations */
  u8 bMalloced;           /* True if pStart obtained from sqlite3_malloc() */
  int nOut;               /* Number of buffers currently checked out */
  int mxOut;              /* Highwater mark for nOut */
  int anStat[3];          /* 0: hits.  1: size misses.  2: full misses */
  LookasideSlot *pFree;   /* List of available buffers */
  void *pStart;           /* First byte of available memory space */
  void *pEnd;             /* First byte past end of available space */
};
struct LookasideSlot {
  LookasideSlot *pNext;    /* Next buffer in the list of free buffers */
};

/*
** A hash table for function definitions.
**
** Hash each FuncDef structure into one of the FuncDefHash.a[] slots.
** Collisions are on the FuncDef.pHash chain.
*/
struct FuncDefHash {
  FuncDef *a[23];       /* Hash table for functions */
};

#ifdef SQLITE_USER_AUTHENTICATION
/*
** Information held in the "sqlite3" database connection object and used
** to manage user authentication.
*/
typedef struct sqlite3_userauth sqlite3_userauth;
struct sqlite3_userauth {
  u8 authLevel;                 /* Current authentication level */
  int nAuthPW;                  /* Size of the zAuthPW in bytes */
  char *zAuthPW;                /* Password used to authenticate */
  char *zAuthUser;              /* User name used to authenticate */
};

/* Allowed values for sqlite3_userauth.authLevel */
#define UAUTH_Unknown     0     /* Authentication not yet checked */
#define UAUTH_Fail        1     /* User authentication failed */
#define UAUTH_User        2     /* Authenticated as a normal user */
#define UAUTH_Admin       3     /* Authenticated as an administrator */

/* Functions used only by user authorization logic */
int sqlite3UserAuthTable(const char*);
int sqlite3UserAuthCheckLogin(sqlite3*,const char*,u8*);
void sqlite3UserAuthInit(sqlite3*);
void sqlite3CryptFunc(sqlite3_context*,int,sqlite3_value**);

#endif /* SQLITE_USER_AUTHENTICATION */

/*
** typedef for the authorization callback function.
*/
#ifdef SQLITE_USER_AUTHENTICATION
  typedef int (*sqlite3_xauth)(void*,int,const char*,const char*,const char*,
                               const char*, const char*);
#else
  typedef int (*sqlite3_xauth)(void*,int,const char*,const char*,const char*,
                               const char*);
#endif


/*
** Each database connection is an instance of the following structure.
*/
struct sqlite3 {
  sqlite3_vfs *pVfs;            /* OS Interface */
  struct Vdbe *pVdbe;           /* List of active virtual machines */
  CollSeq *pDfltColl;           /* The default collating sequence (BINARY) */
  sqlite3_mutex *mutex;         /* Connection mutex */
  Db *aDb;                      /* All backends */
  int nDb;                      /* Number of backends currently in use */
  int flags;                    /* Miscellaneous flags. See below */
  i64 lastRowid;                /* ROWID of most recent insert (see above) */
  i64 szMmap;                   /* Default mmap_size setting */
  unsigned int openFlags;       /* Flags passed to sqlite3_vfs.xOpen() */
  int errCode;                  /* Most recent error code (SQLITE_*) */
  int errMask;                  /* & result codes with this before returning */
  u16 dbOptFlags;               /* Flags to enable/disable optimizations */
  u8 enc;                       /* Text encoding */
  u8 autoCommit;                /* The auto-commit flag. */
  u8 temp_store;                /* 1: file 2: memory 0: default */
  u8 mallocFailed;              /* True if we have seen a malloc failure */
  u8 dfltLockMode;              /* Default locking-mode for attached dbs */
  signed char nextAutovac;      /* Autovac setting after VACUUM if >=0 */
  u8 suppressErr;               /* Do not issue error messages if true */
  u8 vtabOnConflict;            /* Value to return for s3_vtab_on_conflict() */
  u8 isTransactionSavepoint;    /* True if the outermost savepoint is a TS */
  int nextPagesize;             /* Pagesize after VACUUM if >0 */
  u32 magic;                    /* Magic number for detect library misuse */
  int nChange;                  /* Value returned by sqlite3_changes() */
  int nTotalChange;             /* Value returned by sqlite3_total_changes() */
  int aLimit[SQLITE_N_LIMIT];   /* Limits */
  int nMaxSorterMmap;           /* Maximum size of regions mapped by sorter */
  struct sqlite3InitInfo {      /* Information used during initialization */
    int newTnum;                /* Rootpage of table being initialized */
    u8 iDb;                     /* Which db file is being initialized */
    u8 busy;                    /* TRUE if currently initializing */
    u8 orphanTrigger;           /* Last statement is orphaned TEMP trigger */
    u8 imposterTable;           /* Building an imposter table */
  } init;
  int nVdbeActive;              /* Number of VDBEs currently running */
  int nVdbeRead;                /* Number of active VDBEs that read or write */
  int nVdbeWrite;               /* Number of active VDBEs that read and write */
  int nVdbeExec;                /* Number of nested calls to VdbeExec() */
  int nVDestroy;                /* Number of active OP_VDestroy operations */
  int nExtension;               /* Number of loaded extensions */
  void **aExtension;            /* Array of shared library handles */
  void (*xTrace)(void*,const char*);        /* Trace function */
  void *pTraceArg;                          /* Argument to the trace function */
  void (*xProfile)(void*,const char*,u64);  /* Profiling function */
  void *pProfileArg;                        /* Argument to profile function */
  void *pCommitArg;                 /* Argument to xCommitCallback() */   
  int (*xCommitCallback)(void*);    /* Invoked at every commit. */
  void *pRollbackArg;               /* Argument to xRollbackCallback() */   
  void (*xRollbackCallback)(void*); /* Invoked at every commit. */
  void *pUpdateArg;
  void (*xUpdateCallback)(void*,int, const char*,const char*,sqlite_int64);
#ifndef SQLITE_OMIT_WAL
  int (*xWalCallback)(void *, sqlite3 *, const char *, int);
  void *pWalArg;
#endif
  void(*xCollNeeded)(void*,sqlite3*,int eTextRep,const char*);
  void(*xCollNeeded16)(void*,sqlite3*,int eTextRep,const void*);
  void *pCollNeededArg;
  sqlite3_value *pErr;          /* Most recent error message */
  union {
    volatile int isInterrupted; /* True if sqlite3_interrupt has been called */
    double notUsed1;            /* Spacer */
  } u1;
  Lookaside lookaside;          /* Lookaside malloc configuration */
#ifndef SQLITE_OMIT_AUTHORIZATION
  sqlite3_xauth xAuth;          /* Access authorization function */
  void *pAuthArg;               /* 1st argument to the access auth function */
#endif
#ifndef SQLITE_OMIT_PROGRESS_CALLBACK
  int (*xProgress)(void *);     /* The progress callback */
  void *pProgressArg;           /* Argument to the progress callback */
  unsigned nProgressOps;        /* Number of opcodes for progress callback */
#endif
#ifndef SQLITE_OMIT_VIRTUALTABLE
  int nVTrans;                  /* Allocated size of aVTrans */
  Hash aModule;                 /* populated by sqlite3_create_module() */
  VtabCtx *pVtabCtx;            /* Context for active vtab connect/create */
  VTable **aVTrans;             /* Virtual tables with open transactions */
  VTable *pDisconnect;    /* Disconnect these in next sqlite3_prepare() */
#endif
  FuncDefHash aFunc;            /* Hash table of connection functions */
  Hash aCollSeq;                /* All collating sequences */
  BusyHandler busyHandler;      /* Busy callback */
  Db aDbStatic[2];              /* Static space for the 2 default backends */
  Savepoint *pSavepoint;        /* List of active savepoints */
  int busyTimeout;              /* Busy handler timeout, in msec */
  int nSavepoint;               /* Number of non-transaction savepoints */
  int nStatement;               /* Number of nested statement-transactions  */
  i64 nDeferredCons;            /* Net deferred constraints this transaction. */
  i64 nDeferredImmCons;         /* Net deferred immediate constraints */
  int *pnBytesFreed;            /* If not NULL, increment this in DbFree() */
#ifdef SQLITE_ENABLE_UNLOCK_NOTIFY
  /* The following variables are all protected by the STATIC_MASTER 
  ** mutex, not by sqlite3.mutex. They are used by code in notify.c. 
  **
  ** When X.pUnlockConnection==Y, that means that X is waiting for Y to
  ** unlock so that it can proceed.
  **
  ** When X.pBlockingConnection==Y, that means that something that X tried
  ** tried to do recently failed with an SQLITE_LOCKED error due to locks
  ** held by Y.
  */
  sqlite3 *pBlockingConnection; /* Connection that caused SQLITE_LOCKED */
  sqlite3 *pUnlockConnection;           /* Connection to watch for unlock */
  void *pUnlockArg;                     /* Argument to xUnlockNotify */
  void (*xUnlockNotify)(void **, int);  /* Unlock notify callback */
  sqlite3 *pNextBlocked;        /* Next in list of all blocked connections */
#endif
#ifdef SQLITE_USER_AUTHENTICATION
  sqlite3_userauth auth;        /* User authentication information */
#endif
};

/*
** A macro to discover the encoding of a database.
*/
#define SCHEMA_ENC(db) ((db)->aDb[0].pSchema->enc)
#define ENC(db)        ((db)->enc)

/*
** Possible values for the sqlite3.flags.
*/
#define SQLITE_VdbeTrace      0x00000001  /* True to trace VDBE execution */
#define SQLITE_InternChanges  0x00000002  /* Uncommitted Hash table changes */
#define SQLITE_FullFSync      0x00000004  /* Use full fsync on the backend */
#define SQLITE_CkptFullFSync  0x00000008  /* Use full fsync for checkpoint */
#define SQLITE_CacheSpill     0x00000010  /* OK to spill pager cache */
#define SQLITE_FullColNames   0x00000020  /* Show full column names on SELECT */
#define SQLITE_ShortColNames  0x00000040  /* Show short columns names */
#define SQLITE_CountRows      0x00000080  /* Count rows changed by INSERT, */
                                          /*   DELETE, or UPDATE and return */
                                          /*   the count using a callback. */
#define SQLITE_NullCallback   0x00000100  /* Invoke the callback once if the */
                                          /*   result set is empty */
#define SQLITE_SqlTrace       0x00000200  /* Debug print SQL as it executes */
#define SQLITE_VdbeListing    0x00000400  /* Debug listings of VDBE programs */
#define SQLITE_WriteSchema    0x00000800  /* OK to update SQLITE_MASTER */
#define SQLITE_VdbeAddopTrace 0x00001000  /* Trace sqlite3VdbeAddOp() calls */
#define SQLITE_IgnoreChecks   0x00002000  /* Do not enforce check constraints */
#define SQLITE_ReadUncommitted 0x0004000  /* For shared-cache mode */
#define SQLITE_LegacyFileFmt  0x00008000  /* Create new databases in format 1 */
#define SQLITE_RecoveryMode   0x00010000  /* Ignore schema errors */
#define SQLITE_ReverseOrder   0x00020000  /* Reverse unordered SELECTs */
#define SQLITE_RecTriggers    0x00040000  /* Enable recursive triggers */
#define SQLITE_ForeignKeys    0x00080000  /* Enforce foreign key constraints  */
#define SQLITE_AutoIndex      0x00100000  /* Enable automatic indexes */
#define SQLITE_PreferBuiltin  0x00200000  /* Preference to built-in funcs */
#define SQLITE_LoadExtension  0x00400000  /* Enable load_extension */
#define SQLITE_EnableTrigger  0x00800000  /* True to enable triggers */
#define SQLITE_DeferFKs       0x01000000  /* Defer all FK constraints */
#define SQLITE_QueryOnly      0x02000000  /* Disable database changes */
#define SQLITE_VdbeEQP        0x04000000  /* Debug EXPLAIN QUERY PLAN */
#define SQLITE_Vacuum         0x08000000  /* Currently in a VACUUM */
#define SQLITE_CellSizeCk     0x10000000  /* Check btree cell sizes on load */


/*
** Bits of the sqlite3.dbOptFlags field that are used by the
** sqlite3_test_control(SQLITE_TESTCTRL_OPTIMIZATIONS,...) interface to
** selectively disable various optimizations.
*/
#define SQLITE_QueryFlattener 0x0001   /* Query flattening */
#define SQLITE_ColumnCache    0x0002   /* Column cache */
#define SQLITE_GroupByOrder   0x0004   /* GROUPBY cover of ORDERBY */
#define SQLITE_FactorOutConst 0x0008   /* Constant factoring */
/*                not used    0x0010   // Was: SQLITE_IdxRealAsInt */
#define SQLITE_DistinctOpt    0x0020   /* DISTINCT using indexes */
#define SQLITE_CoverIdxScan   0x0040   /* Covering index scans */
#define SQLITE_OrderByIdxJoin 0x0080   /* ORDER BY of joins via index */
#define SQLITE_SubqCoroutine  0x0100   /* Evaluate subqueries as coroutines */
#define SQLITE_Transitive     0x0200   /* Transitive constraints */
#define SQLITE_OmitNoopJoin   0x0400   /* Omit unused tables in joins */
<<<<<<< HEAD
#define SQLITE_Stat3          0x0800   /* Use the SQLITE_STAT3 table */
#define SQLITE_AdjustOutEst   0x1000   /* Adjust output estimates using WHERE */
#define SQLITE_CursorHints    0x2000   /* Add OP_CursorHint opcodes */
=======
#define SQLITE_Stat34         0x0800   /* Use STAT3 or STAT4 data */
>>>>>>> 82d7aea6
#define SQLITE_AllOpts        0xffff   /* All optimizations */

/*
** Macros for testing whether or not optimizations are enabled or disabled.
*/
#ifndef SQLITE_OMIT_BUILTIN_TEST
#define OptimizationDisabled(db, mask)  (((db)->dbOptFlags&(mask))!=0)
#define OptimizationEnabled(db, mask)   (((db)->dbOptFlags&(mask))==0)
#else
#define OptimizationDisabled(db, mask)  0
#define OptimizationEnabled(db, mask)   1
#endif

/*
** Return true if it OK to factor constant expressions into the initialization
** code. The argument is a Parse object for the code generator.
*/
#define ConstFactorOk(P) ((P)->okConstFactor)

/*
** Possible values for the sqlite.magic field.
** The numbers are obtained at random and have no special meaning, other
** than being distinct from one another.
*/
#define SQLITE_MAGIC_OPEN     0xa029a697  /* Database is open */
#define SQLITE_MAGIC_CLOSED   0x9f3c2d33  /* Database is closed */
#define SQLITE_MAGIC_SICK     0x4b771290  /* Error and awaiting close */
#define SQLITE_MAGIC_BUSY     0xf03b7906  /* Database currently in use */
#define SQLITE_MAGIC_ERROR    0xb5357930  /* An SQLITE_MISUSE error occurred */
#define SQLITE_MAGIC_ZOMBIE   0x64cffc7f  /* Close with last statement close */

/*
** Each SQL function is defined by an instance of the following
** structure.  A pointer to this structure is stored in the sqlite.aFunc
** hash table.  When multiple functions have the same name, the hash table
** points to a linked list of these structures.
*/
struct FuncDef {
  i16 nArg;            /* Number of arguments.  -1 means unlimited */
  u16 funcFlags;       /* Some combination of SQLITE_FUNC_* */
  void *pUserData;     /* User data parameter */
  FuncDef *pNext;      /* Next function with same name */
  void (*xFunc)(sqlite3_context*,int,sqlite3_value**); /* Regular function */
  void (*xStep)(sqlite3_context*,int,sqlite3_value**); /* Aggregate step */
  void (*xFinalize)(sqlite3_context*);                /* Aggregate finalizer */
  char *zName;         /* SQL name of the function. */
  FuncDef *pHash;      /* Next with a different name but the same hash */
  FuncDestructor *pDestructor;   /* Reference counted destructor function */
};

/*
** This structure encapsulates a user-function destructor callback (as
** configured using create_function_v2()) and a reference counter. When
** create_function_v2() is called to create a function with a destructor,
** a single object of this type is allocated. FuncDestructor.nRef is set to 
** the number of FuncDef objects created (either 1 or 3, depending on whether
** or not the specified encoding is SQLITE_ANY). The FuncDef.pDestructor
** member of each of the new FuncDef objects is set to point to the allocated
** FuncDestructor.
**
** Thereafter, when one of the FuncDef objects is deleted, the reference
** count on this object is decremented. When it reaches 0, the destructor
** is invoked and the FuncDestructor structure freed.
*/
struct FuncDestructor {
  int nRef;
  void (*xDestroy)(void *);
  void *pUserData;
};

/*
** Possible values for FuncDef.flags.  Note that the _LENGTH and _TYPEOF
** values must correspond to OPFLAG_LENGTHARG and OPFLAG_TYPEOFARG.  There
** are assert() statements in the code to verify this.
*/
#define SQLITE_FUNC_ENCMASK  0x003 /* SQLITE_UTF8, SQLITE_UTF16BE or UTF16LE */
#define SQLITE_FUNC_LIKE     0x004 /* Candidate for the LIKE optimization */
#define SQLITE_FUNC_CASE     0x008 /* Case-sensitive LIKE-type function */
#define SQLITE_FUNC_EPHEM    0x010 /* Ephemeral.  Delete with VDBE */
#define SQLITE_FUNC_NEEDCOLL 0x020 /* sqlite3GetFuncCollSeq() might be called */
#define SQLITE_FUNC_LENGTH   0x040 /* Built-in length() function */
#define SQLITE_FUNC_TYPEOF   0x080 /* Built-in typeof() function */
#define SQLITE_FUNC_COUNT    0x100 /* Built-in count(*) aggregate */
#define SQLITE_FUNC_COALESCE 0x200 /* Built-in coalesce() or ifnull() */
#define SQLITE_FUNC_UNLIKELY 0x400 /* Built-in unlikely() function */
#define SQLITE_FUNC_CONSTANT 0x800 /* Constant inputs give a constant output */
#define SQLITE_FUNC_MINMAX  0x1000 /* True for min() and max() aggregates */

/*
** The following three macros, FUNCTION(), LIKEFUNC() and AGGREGATE() are
** used to create the initializers for the FuncDef structures.
**
**   FUNCTION(zName, nArg, iArg, bNC, xFunc)
**     Used to create a scalar function definition of a function zName 
**     implemented by C function xFunc that accepts nArg arguments. The
**     value passed as iArg is cast to a (void*) and made available
**     as the user-data (sqlite3_user_data()) for the function. If 
**     argument bNC is true, then the SQLITE_FUNC_NEEDCOLL flag is set.
**
**   VFUNCTION(zName, nArg, iArg, bNC, xFunc)
**     Like FUNCTION except it omits the SQLITE_FUNC_CONSTANT flag.
**
**   AGGREGATE(zName, nArg, iArg, bNC, xStep, xFinal)
**     Used to create an aggregate function definition implemented by
**     the C functions xStep and xFinal. The first four parameters
**     are interpreted in the same way as the first 4 parameters to
**     FUNCTION().
**
**   LIKEFUNC(zName, nArg, pArg, flags)
**     Used to create a scalar function definition of a function zName 
**     that accepts nArg arguments and is implemented by a call to C 
**     function likeFunc. Argument pArg is cast to a (void *) and made
**     available as the function user-data (sqlite3_user_data()). The
**     FuncDef.flags variable is set to the value passed as the flags
**     parameter.
*/
#define FUNCTION(zName, nArg, iArg, bNC, xFunc) \
  {nArg, SQLITE_FUNC_CONSTANT|SQLITE_UTF8|(bNC*SQLITE_FUNC_NEEDCOLL), \
   SQLITE_INT_TO_PTR(iArg), 0, xFunc, 0, 0, #zName, 0, 0}
#define VFUNCTION(zName, nArg, iArg, bNC, xFunc) \
  {nArg, SQLITE_UTF8|(bNC*SQLITE_FUNC_NEEDCOLL), \
   SQLITE_INT_TO_PTR(iArg), 0, xFunc, 0, 0, #zName, 0, 0}
#define FUNCTION2(zName, nArg, iArg, bNC, xFunc, extraFlags) \
  {nArg,SQLITE_FUNC_CONSTANT|SQLITE_UTF8|(bNC*SQLITE_FUNC_NEEDCOLL)|extraFlags,\
   SQLITE_INT_TO_PTR(iArg), 0, xFunc, 0, 0, #zName, 0, 0}
#define STR_FUNCTION(zName, nArg, pArg, bNC, xFunc) \
  {nArg, SQLITE_FUNC_CONSTANT|SQLITE_UTF8|(bNC*SQLITE_FUNC_NEEDCOLL), \
   pArg, 0, xFunc, 0, 0, #zName, 0, 0}
#define LIKEFUNC(zName, nArg, arg, flags) \
  {nArg, SQLITE_FUNC_CONSTANT|SQLITE_UTF8|flags, \
   (void *)arg, 0, likeFunc, 0, 0, #zName, 0, 0}
#define AGGREGATE(zName, nArg, arg, nc, xStep, xFinal) \
  {nArg, SQLITE_UTF8|(nc*SQLITE_FUNC_NEEDCOLL), \
   SQLITE_INT_TO_PTR(arg), 0, 0, xStep,xFinal,#zName,0,0}
#define AGGREGATE2(zName, nArg, arg, nc, xStep, xFinal, extraFlags) \
  {nArg, SQLITE_UTF8|(nc*SQLITE_FUNC_NEEDCOLL)|extraFlags, \
   SQLITE_INT_TO_PTR(arg), 0, 0, xStep,xFinal,#zName,0,0}

/*
** All current savepoints are stored in a linked list starting at
** sqlite3.pSavepoint. The first element in the list is the most recently
** opened savepoint. Savepoints are added to the list by the vdbe
** OP_Savepoint instruction.
*/
struct Savepoint {
  char *zName;                        /* Savepoint name (nul-terminated) */
  i64 nDeferredCons;                  /* Number of deferred fk violations */
  i64 nDeferredImmCons;               /* Number of deferred imm fk. */
  Savepoint *pNext;                   /* Parent savepoint (if any) */
};

/*
** The following are used as the second parameter to sqlite3Savepoint(),
** and as the P1 argument to the OP_Savepoint instruction.
*/
#define SAVEPOINT_BEGIN      0
#define SAVEPOINT_RELEASE    1
#define SAVEPOINT_ROLLBACK   2


/*
** Each SQLite module (virtual table definition) is defined by an
** instance of the following structure, stored in the sqlite3.aModule
** hash table.
*/
struct Module {
  const sqlite3_module *pModule;       /* Callback pointers */
  const char *zName;                   /* Name passed to create_module() */
  void *pAux;                          /* pAux passed to create_module() */
  void (*xDestroy)(void *);            /* Module destructor function */
};

/*
** information about each column of an SQL table is held in an instance
** of this structure.
*/
struct Column {
  char *zName;     /* Name of this column */
  Expr *pDflt;     /* Default value of this column */
  char *zDflt;     /* Original text of the default value */
  char *zType;     /* Data type for this column */
  char *zColl;     /* Collating sequence.  If NULL, use the default */
  u8 notNull;      /* An OE_ code for handling a NOT NULL constraint */
  char affinity;   /* One of the SQLITE_AFF_... values */
  u8 szEst;        /* Estimated size of this column.  INT==1 */
  u8 colFlags;     /* Boolean properties.  See COLFLAG_ defines below */
};

/* Allowed values for Column.colFlags:
*/
#define COLFLAG_PRIMKEY  0x0001    /* Column is part of the primary key */
#define COLFLAG_HIDDEN   0x0002    /* A hidden column in a virtual table */

/*
** A "Collating Sequence" is defined by an instance of the following
** structure. Conceptually, a collating sequence consists of a name and
** a comparison routine that defines the order of that sequence.
**
** If CollSeq.xCmp is NULL, it means that the
** collating sequence is undefined.  Indices built on an undefined
** collating sequence may not be read or written.
*/
struct CollSeq {
  char *zName;          /* Name of the collating sequence, UTF-8 encoded */
  u8 enc;               /* Text encoding handled by xCmp() */
  void *pUser;          /* First argument to xCmp() */
  int (*xCmp)(void*,int, const void*, int, const void*);
  void (*xDel)(void*);  /* Destructor for pUser */
};

/*
** A sort order can be either ASC or DESC.
*/
#define SQLITE_SO_ASC       0  /* Sort in ascending order */
#define SQLITE_SO_DESC      1  /* Sort in ascending order */

/*
** Column affinity types.
**
** These used to have mnemonic name like 'i' for SQLITE_AFF_INTEGER and
** 't' for SQLITE_AFF_TEXT.  But we can save a little space and improve
** the speed a little by numbering the values consecutively.  
**
** But rather than start with 0 or 1, we begin with 'A'.  That way,
** when multiple affinity types are concatenated into a string and
** used as the P4 operand, they will be more readable.
**
** Note also that the numeric types are grouped together so that testing
** for a numeric type is a single comparison.  And the BLOB type is first.
*/
#define SQLITE_AFF_BLOB     'A'
#define SQLITE_AFF_TEXT     'B'
#define SQLITE_AFF_NUMERIC  'C'
#define SQLITE_AFF_INTEGER  'D'
#define SQLITE_AFF_REAL     'E'

#define sqlite3IsNumericAffinity(X)  ((X)>=SQLITE_AFF_NUMERIC)

/*
** The SQLITE_AFF_MASK values masks off the significant bits of an
** affinity value. 
*/
#define SQLITE_AFF_MASK     0x47

/*
** Additional bit values that can be ORed with an affinity without
** changing the affinity.
**
** The SQLITE_NOTNULL flag is a combination of NULLEQ and JUMPIFNULL.
** It causes an assert() to fire if either operand to a comparison
** operator is NULL.  It is added to certain comparison operators to
** prove that the operands are always NOT NULL.
*/
#define SQLITE_JUMPIFNULL   0x10  /* jumps if either operand is NULL */
#define SQLITE_STOREP2      0x20  /* Store result in reg[P2] rather than jump */
#define SQLITE_NULLEQ       0x80  /* NULL=NULL */
#define SQLITE_NOTNULL      0x90  /* Assert that operands are never NULL */

/*
** An object of this type is created for each virtual table present in
** the database schema. 
**
** If the database schema is shared, then there is one instance of this
** structure for each database connection (sqlite3*) that uses the shared
** schema. This is because each database connection requires its own unique
** instance of the sqlite3_vtab* handle used to access the virtual table 
** implementation. sqlite3_vtab* handles can not be shared between 
** database connections, even when the rest of the in-memory database 
** schema is shared, as the implementation often stores the database
** connection handle passed to it via the xConnect() or xCreate() method
** during initialization internally. This database connection handle may
** then be used by the virtual table implementation to access real tables 
** within the database. So that they appear as part of the callers 
** transaction, these accesses need to be made via the same database 
** connection as that used to execute SQL operations on the virtual table.
**
** All VTable objects that correspond to a single table in a shared
** database schema are initially stored in a linked-list pointed to by
** the Table.pVTable member variable of the corresponding Table object.
** When an sqlite3_prepare() operation is required to access the virtual
** table, it searches the list for the VTable that corresponds to the
** database connection doing the preparing so as to use the correct
** sqlite3_vtab* handle in the compiled query.
**
** When an in-memory Table object is deleted (for example when the
** schema is being reloaded for some reason), the VTable objects are not 
** deleted and the sqlite3_vtab* handles are not xDisconnect()ed 
** immediately. Instead, they are moved from the Table.pVTable list to
** another linked list headed by the sqlite3.pDisconnect member of the
** corresponding sqlite3 structure. They are then deleted/xDisconnected 
** next time a statement is prepared using said sqlite3*. This is done
** to avoid deadlock issues involving multiple sqlite3.mutex mutexes.
** Refer to comments above function sqlite3VtabUnlockList() for an
** explanation as to why it is safe to add an entry to an sqlite3.pDisconnect
** list without holding the corresponding sqlite3.mutex mutex.
**
** The memory for objects of this type is always allocated by 
** sqlite3DbMalloc(), using the connection handle stored in VTable.db as 
** the first argument.
*/
struct VTable {
  sqlite3 *db;              /* Database connection associated with this table */
  Module *pMod;             /* Pointer to module implementation */
  sqlite3_vtab *pVtab;      /* Pointer to vtab instance */
  int nRef;                 /* Number of pointers to this structure */
  u8 bConstraint;           /* True if constraints are supported */
  int iSavepoint;           /* Depth of the SAVEPOINT stack */
  VTable *pNext;            /* Next in linked list (see above) */
};

/*
** The schema for each SQL table and view is represented in memory
** by an instance of the following structure.
*/
struct Table {
  char *zName;         /* Name of the table or view */
  Column *aCol;        /* Information about each column */
  Index *pIndex;       /* List of SQL indexes on this table. */
  Select *pSelect;     /* NULL for tables.  Points to definition if a view. */
  FKey *pFKey;         /* Linked list of all foreign keys in this table */
  char *zColAff;       /* String defining the affinity of each column */
#ifndef SQLITE_OMIT_CHECK
  ExprList *pCheck;    /* All CHECK constraints */
#endif
  int tnum;            /* Root BTree page for this table */
  i16 iPKey;           /* If not negative, use aCol[iPKey] as the rowid */
  i16 nCol;            /* Number of columns in this table */
  u16 nRef;            /* Number of pointers to this Table */
  LogEst nRowLogEst;   /* Estimated rows in table - from sqlite_stat1 table */
  LogEst szTabRow;     /* Estimated size of each table row in bytes */
#ifdef SQLITE_ENABLE_COSTMULT
  LogEst costMult;     /* Cost multiplier for using this table */
#endif
  u8 tabFlags;         /* Mask of TF_* values */
  u8 keyConf;          /* What to do in case of uniqueness conflict on iPKey */
#ifndef SQLITE_OMIT_ALTERTABLE
  int addColOffset;    /* Offset in CREATE TABLE stmt to add a new column */
#endif
#ifndef SQLITE_OMIT_VIRTUALTABLE
  int nModuleArg;      /* Number of arguments to the module */
  char **azModuleArg;  /* Text of all module args. [0] is module name */
  VTable *pVTable;     /* List of VTable objects. */
#endif
  Trigger *pTrigger;   /* List of triggers stored in pSchema */
  Schema *pSchema;     /* Schema that contains this table */
  Table *pNextZombie;  /* Next on the Parse.pZombieTab list */
};

/*
** Allowed values for Table.tabFlags.
**
** TF_OOOHidden applies to virtual tables that have hidden columns that are
** followed by non-hidden columns.  Example:  "CREATE VIRTUAL TABLE x USING
** vtab1(a HIDDEN, b);".  Since "b" is a non-hidden column but "a" is hidden,
** the TF_OOOHidden attribute would apply in this case.  Such tables require
** special handling during INSERT processing.
*/
#define TF_Readonly        0x01    /* Read-only system table */
#define TF_Ephemeral       0x02    /* An ephemeral table */
#define TF_HasPrimaryKey   0x04    /* Table has a primary key */
#define TF_Autoincrement   0x08    /* Integer primary key is autoincrement */
#define TF_Virtual         0x10    /* Is a virtual table */
#define TF_WithoutRowid    0x20    /* No rowid.  PRIMARY KEY is the key */
#define TF_NoVisibleRowid  0x40    /* No user-visible "rowid" column */
#define TF_OOOHidden       0x80    /* Out-of-Order hidden columns */


/*
** Test to see whether or not a table is a virtual table.  This is
** done as a macro so that it will be optimized out when virtual
** table support is omitted from the build.
*/
#ifndef SQLITE_OMIT_VIRTUALTABLE
#  define IsVirtual(X)      (((X)->tabFlags & TF_Virtual)!=0)
#  define IsHiddenColumn(X) (((X)->colFlags & COLFLAG_HIDDEN)!=0)
#else
#  define IsVirtual(X)      0
#  define IsHiddenColumn(X) 0
#endif

/* Does the table have a rowid */
#define HasRowid(X)     (((X)->tabFlags & TF_WithoutRowid)==0)
#define VisibleRowid(X) (((X)->tabFlags & TF_NoVisibleRowid)==0)

/*
** Each foreign key constraint is an instance of the following structure.
**
** A foreign key is associated with two tables.  The "from" table is
** the table that contains the REFERENCES clause that creates the foreign
** key.  The "to" table is the table that is named in the REFERENCES clause.
** Consider this example:
**
**     CREATE TABLE ex1(
**       a INTEGER PRIMARY KEY,
**       b INTEGER CONSTRAINT fk1 REFERENCES ex2(x)
**     );
**
** For foreign key "fk1", the from-table is "ex1" and the to-table is "ex2".
** Equivalent names:
**
**     from-table == child-table
**       to-table == parent-table
**
** Each REFERENCES clause generates an instance of the following structure
** which is attached to the from-table.  The to-table need not exist when
** the from-table is created.  The existence of the to-table is not checked.
**
** The list of all parents for child Table X is held at X.pFKey.
**
** A list of all children for a table named Z (which might not even exist)
** is held in Schema.fkeyHash with a hash key of Z.
*/
struct FKey {
  Table *pFrom;     /* Table containing the REFERENCES clause (aka: Child) */
  FKey *pNextFrom;  /* Next FKey with the same in pFrom. Next parent of pFrom */
  char *zTo;        /* Name of table that the key points to (aka: Parent) */
  FKey *pNextTo;    /* Next with the same zTo. Next child of zTo. */
  FKey *pPrevTo;    /* Previous with the same zTo */
  int nCol;         /* Number of columns in this key */
  /* EV: R-30323-21917 */
  u8 isDeferred;       /* True if constraint checking is deferred till COMMIT */
  u8 aAction[2];        /* ON DELETE and ON UPDATE actions, respectively */
  Trigger *apTrigger[2];/* Triggers for aAction[] actions */
  struct sColMap {      /* Mapping of columns in pFrom to columns in zTo */
    int iFrom;            /* Index of column in pFrom */
    char *zCol;           /* Name of column in zTo.  If NULL use PRIMARY KEY */
  } aCol[1];            /* One entry for each of nCol columns */
};

/*
** SQLite supports many different ways to resolve a constraint
** error.  ROLLBACK processing means that a constraint violation
** causes the operation in process to fail and for the current transaction
** to be rolled back.  ABORT processing means the operation in process
** fails and any prior changes from that one operation are backed out,
** but the transaction is not rolled back.  FAIL processing means that
** the operation in progress stops and returns an error code.  But prior
** changes due to the same operation are not backed out and no rollback
** occurs.  IGNORE means that the particular row that caused the constraint
** error is not inserted or updated.  Processing continues and no error
** is returned.  REPLACE means that preexisting database rows that caused
** a UNIQUE constraint violation are removed so that the new insert or
** update can proceed.  Processing continues and no error is reported.
**
** RESTRICT, SETNULL, and CASCADE actions apply only to foreign keys.
** RESTRICT is the same as ABORT for IMMEDIATE foreign keys and the
** same as ROLLBACK for DEFERRED keys.  SETNULL means that the foreign
** key is set to NULL.  CASCADE means that a DELETE or UPDATE of the
** referenced table row is propagated into the row that holds the
** foreign key.
** 
** The following symbolic values are used to record which type
** of action to take.
*/
#define OE_None     0   /* There is no constraint to check */
#define OE_Rollback 1   /* Fail the operation and rollback the transaction */
#define OE_Abort    2   /* Back out changes but do no rollback transaction */
#define OE_Fail     3   /* Stop the operation but leave all prior changes */
#define OE_Ignore   4   /* Ignore the error. Do not do the INSERT or UPDATE */
#define OE_Replace  5   /* Delete existing record, then do INSERT or UPDATE */

#define OE_Restrict 6   /* OE_Abort for IMMEDIATE, OE_Rollback for DEFERRED */
#define OE_SetNull  7   /* Set the foreign key value to NULL */
#define OE_SetDflt  8   /* Set the foreign key value to its default */
#define OE_Cascade  9   /* Cascade the changes */

#define OE_Default  10  /* Do whatever the default action is */


/*
** An instance of the following structure is passed as the first
** argument to sqlite3VdbeKeyCompare and is used to control the 
** comparison of the two index keys.
**
** Note that aSortOrder[] and aColl[] have nField+1 slots.  There
** are nField slots for the columns of an index then one extra slot
** for the rowid at the end.
*/
struct KeyInfo {
  u32 nRef;           /* Number of references to this KeyInfo object */
  u8 enc;             /* Text encoding - one of the SQLITE_UTF* values */
  u16 nField;         /* Number of key columns in the index */
  u16 nXField;        /* Number of columns beyond the key columns */
  sqlite3 *db;        /* The database connection */
  u8 *aSortOrder;     /* Sort order for each column. */
  CollSeq *aColl[1];  /* Collating sequence for each term of the key */
};

/*
** An instance of the following structure holds information about a
** single index record that has already been parsed out into individual
** values.
**
** A record is an object that contains one or more fields of data.
** Records are used to store the content of a table row and to store
** the key of an index.  A blob encoding of a record is created by
** the OP_MakeRecord opcode of the VDBE and is disassembled by the
** OP_Column opcode.
**
** This structure holds a record that has already been disassembled
** into its constituent fields.
**
** The r1 and r2 member variables are only used by the optimized comparison
** functions vdbeRecordCompareInt() and vdbeRecordCompareString().
*/
struct UnpackedRecord {
  KeyInfo *pKeyInfo;  /* Collation and sort-order information */
  u16 nField;         /* Number of entries in apMem[] */
  i8 default_rc;      /* Comparison result if keys are equal */
  u8 errCode;         /* Error detected by xRecordCompare (CORRUPT or NOMEM) */
  Mem *aMem;          /* Values */
  int r1;             /* Value to return if (lhs > rhs) */
  int r2;             /* Value to return if (rhs < lhs) */
};


/*
** Each SQL index is represented in memory by an
** instance of the following structure.
**
** The columns of the table that are to be indexed are described
** by the aiColumn[] field of this structure.  For example, suppose
** we have the following table and index:
**
**     CREATE TABLE Ex1(c1 int, c2 int, c3 text);
**     CREATE INDEX Ex2 ON Ex1(c3,c1);
**
** In the Table structure describing Ex1, nCol==3 because there are
** three columns in the table.  In the Index structure describing
** Ex2, nColumn==2 since 2 of the 3 columns of Ex1 are indexed.
** The value of aiColumn is {2, 0}.  aiColumn[0]==2 because the 
** first column to be indexed (c3) has an index of 2 in Ex1.aCol[].
** The second column to be indexed (c1) has an index of 0 in
** Ex1.aCol[], hence Ex2.aiColumn[1]==0.
**
** The Index.onError field determines whether or not the indexed columns
** must be unique and what to do if they are not.  When Index.onError=OE_None,
** it means this is not a unique index.  Otherwise it is a unique index
** and the value of Index.onError indicate the which conflict resolution 
** algorithm to employ whenever an attempt is made to insert a non-unique
** element.
**
** While parsing a CREATE TABLE or CREATE INDEX statement in order to
** generate VDBE code (as opposed to parsing one read from an sqlite_master
** table as part of parsing an existing database schema), transient instances
** of this structure may be created. In this case the Index.tnum variable is
** used to store the address of a VDBE instruction, not a database page
** number (it cannot - the database page is not allocated until the VDBE
** program is executed). See convertToWithoutRowidTable() for details.
*/
struct Index {
  char *zName;             /* Name of this index */
  i16 *aiColumn;           /* Which columns are used by this index.  1st is 0 */
  LogEst *aiRowLogEst;     /* From ANALYZE: Est. rows selected by each column */
  Table *pTable;           /* The SQL table being indexed */
  char *zColAff;           /* String defining the affinity of each column */
  Index *pNext;            /* The next index associated with the same table */
  Schema *pSchema;         /* Schema containing this index */
  u8 *aSortOrder;          /* for each column: True==DESC, False==ASC */
  char **azColl;           /* Array of collation sequence names for index */
  Expr *pPartIdxWhere;     /* WHERE clause for partial indices */
  int tnum;                /* DB Page containing root of this index */
  LogEst szIdxRow;         /* Estimated average row size in bytes */
  u16 nKeyCol;             /* Number of columns forming the key */
  u16 nColumn;             /* Number of columns stored in the index */
  u8 onError;              /* OE_Abort, OE_Ignore, OE_Replace, or OE_None */
  unsigned idxType:2;      /* 1==UNIQUE, 2==PRIMARY KEY, 0==CREATE INDEX */
  unsigned bUnordered:1;   /* Use this index for == or IN queries only */
  unsigned uniqNotNull:1;  /* True if UNIQUE and NOT NULL for all columns */
  unsigned isResized:1;    /* True if resizeIndexObject() has been called */
  unsigned isCovering:1;   /* True if this is a covering index */
  unsigned noSkipScan:1;   /* Do not try to use skip-scan if true */
#ifdef SQLITE_ENABLE_STAT3_OR_STAT4
  int nSample;             /* Number of elements in aSample[] */
  int nSampleCol;          /* Size of IndexSample.anEq[] and so on */
  tRowcnt *aAvgEq;         /* Average nEq values for keys not in aSample */
  IndexSample *aSample;    /* Samples of the left-most key */
  tRowcnt *aiRowEst;       /* Non-logarithmic stat1 data for this index */
  tRowcnt nRowEst0;        /* Non-logarithmic number of rows in the index */
#endif
};

/*
** Allowed values for Index.idxType
*/
#define SQLITE_IDXTYPE_APPDEF      0   /* Created using CREATE INDEX */
#define SQLITE_IDXTYPE_UNIQUE      1   /* Implements a UNIQUE constraint */
#define SQLITE_IDXTYPE_PRIMARYKEY  2   /* Is the PRIMARY KEY for the table */

/* Return true if index X is a PRIMARY KEY index */
#define IsPrimaryKeyIndex(X)  ((X)->idxType==SQLITE_IDXTYPE_PRIMARYKEY)

/* Return true if index X is a UNIQUE index */
#define IsUniqueIndex(X)      ((X)->onError!=OE_None)

/*
** Each sample stored in the sqlite_stat3 table is represented in memory 
** using a structure of this type.  See documentation at the top of the
** analyze.c source file for additional information.
*/
struct IndexSample {
  void *p;          /* Pointer to sampled record */
  int n;            /* Size of record in bytes */
  tRowcnt *anEq;    /* Est. number of rows where the key equals this sample */
  tRowcnt *anLt;    /* Est. number of rows where key is less than this sample */
  tRowcnt *anDLt;   /* Est. number of distinct keys less than this sample */
};

/*
** Each token coming out of the lexer is an instance of
** this structure.  Tokens are also used as part of an expression.
**
** Note if Token.z==0 then Token.dyn and Token.n are undefined and
** may contain random values.  Do not make any assumptions about Token.dyn
** and Token.n when Token.z==0.
*/
struct Token {
  const char *z;     /* Text of the token.  Not NULL-terminated! */
  unsigned int n;    /* Number of characters in this token */
};

/*
** An instance of this structure contains information needed to generate
** code for a SELECT that contains aggregate functions.
**
** If Expr.op==TK_AGG_COLUMN or TK_AGG_FUNCTION then Expr.pAggInfo is a
** pointer to this structure.  The Expr.iColumn field is the index in
** AggInfo.aCol[] or AggInfo.aFunc[] of information needed to generate
** code for that node.
**
** AggInfo.pGroupBy and AggInfo.aFunc.pExpr point to fields within the
** original Select structure that describes the SELECT statement.  These
** fields do not need to be freed when deallocating the AggInfo structure.
*/
struct AggInfo {
  u8 directMode;          /* Direct rendering mode means take data directly
                          ** from source tables rather than from accumulators */
  u8 useSortingIdx;       /* In direct mode, reference the sorting index rather
                          ** than the source table */
  int sortingIdx;         /* Cursor number of the sorting index */
  int sortingIdxPTab;     /* Cursor number of pseudo-table */
  int nSortingColumn;     /* Number of columns in the sorting index */
  int mnReg, mxReg;       /* Range of registers allocated for aCol and aFunc */
  ExprList *pGroupBy;     /* The group by clause */
  struct AggInfo_col {    /* For each column used in source tables */
    Table *pTab;             /* Source table */
    int iTable;              /* Cursor number of the source table */
    int iColumn;             /* Column number within the source table */
    int iSorterColumn;       /* Column number in the sorting index */
    int iMem;                /* Memory location that acts as accumulator */
    Expr *pExpr;             /* The original expression */
  } *aCol;
  int nColumn;            /* Number of used entries in aCol[] */
  int nAccumulator;       /* Number of columns that show through to the output.
                          ** Additional columns are used only as parameters to
                          ** aggregate functions */
  struct AggInfo_func {   /* For each aggregate function */
    Expr *pExpr;             /* Expression encoding the function */
    FuncDef *pFunc;          /* The aggregate function implementation */
    int iMem;                /* Memory location that acts as accumulator */
    int iDistinct;           /* Ephemeral table used to enforce DISTINCT */
  } *aFunc;
  int nFunc;              /* Number of entries in aFunc[] */
};

/*
** The datatype ynVar is a signed integer, either 16-bit or 32-bit.
** Usually it is 16-bits.  But if SQLITE_MAX_VARIABLE_NUMBER is greater
** than 32767 we have to make it 32-bit.  16-bit is preferred because
** it uses less memory in the Expr object, which is a big memory user
** in systems with lots of prepared statements.  And few applications
** need more than about 10 or 20 variables.  But some extreme users want
** to have prepared statements with over 32767 variables, and for them
** the option is available (at compile-time).
*/
#if SQLITE_MAX_VARIABLE_NUMBER<=32767
typedef i16 ynVar;
#else
typedef int ynVar;
#endif

/*
** Each node of an expression in the parse tree is an instance
** of this structure.
**
** Expr.op is the opcode. The integer parser token codes are reused
** as opcodes here. For example, the parser defines TK_GE to be an integer
** code representing the ">=" operator. This same integer code is reused
** to represent the greater-than-or-equal-to operator in the expression
** tree.
**
** If the expression is an SQL literal (TK_INTEGER, TK_FLOAT, TK_BLOB, 
** or TK_STRING), then Expr.token contains the text of the SQL literal. If
** the expression is a variable (TK_VARIABLE), then Expr.token contains the 
** variable name. Finally, if the expression is an SQL function (TK_FUNCTION),
** then Expr.token contains the name of the function.
**
** Expr.pRight and Expr.pLeft are the left and right subexpressions of a
** binary operator. Either or both may be NULL.
**
** Expr.x.pList is a list of arguments if the expression is an SQL function,
** a CASE expression or an IN expression of the form "<lhs> IN (<y>, <z>...)".
** Expr.x.pSelect is used if the expression is a sub-select or an expression of
** the form "<lhs> IN (SELECT ...)". If the EP_xIsSelect bit is set in the
** Expr.flags mask, then Expr.x.pSelect is valid. Otherwise, Expr.x.pList is 
** valid.
**
** An expression of the form ID or ID.ID refers to a column in a table.
** For such expressions, Expr.op is set to TK_COLUMN and Expr.iTable is
** the integer cursor number of a VDBE cursor pointing to that table and
** Expr.iColumn is the column number for the specific column.  If the
** expression is used as a result in an aggregate SELECT, then the
** value is also stored in the Expr.iAgg column in the aggregate so that
** it can be accessed after all aggregates are computed.
**
** If the expression is an unbound variable marker (a question mark 
** character '?' in the original SQL) then the Expr.iTable holds the index 
** number for that variable.
**
** If the expression is a subquery then Expr.iColumn holds an integer
** register number containing the result of the subquery.  If the
** subquery gives a constant result, then iTable is -1.  If the subquery
** gives a different answer at different times during statement processing
** then iTable is the address of a subroutine that computes the subquery.
**
** If the Expr is of type OP_Column, and the table it is selecting from
** is a disk table or the "old.*" pseudo-table, then pTab points to the
** corresponding table definition.
**
** ALLOCATION NOTES:
**
** Expr objects can use a lot of memory space in database schema.  To
** help reduce memory requirements, sometimes an Expr object will be
** truncated.  And to reduce the number of memory allocations, sometimes
** two or more Expr objects will be stored in a single memory allocation,
** together with Expr.zToken strings.
**
** If the EP_Reduced and EP_TokenOnly flags are set when
** an Expr object is truncated.  When EP_Reduced is set, then all
** the child Expr objects in the Expr.pLeft and Expr.pRight subtrees
** are contained within the same memory allocation.  Note, however, that
** the subtrees in Expr.x.pList or Expr.x.pSelect are always separately
** allocated, regardless of whether or not EP_Reduced is set.
*/
struct Expr {
  u8 op;                 /* Operation performed by this node */
  char affinity;         /* The affinity of the column or 0 if not a column */
  u32 flags;             /* Various flags.  EP_* See below */
  union {
    char *zToken;          /* Token value. Zero terminated and dequoted */
    int iValue;            /* Non-negative integer value if EP_IntValue */
  } u;

  /* If the EP_TokenOnly flag is set in the Expr.flags mask, then no
  ** space is allocated for the fields below this point. An attempt to
  ** access them will result in a segfault or malfunction. 
  *********************************************************************/

  Expr *pLeft;           /* Left subnode */
  Expr *pRight;          /* Right subnode */
  union {
    ExprList *pList;     /* op = IN, EXISTS, SELECT, CASE, FUNCTION, BETWEEN */
    Select *pSelect;     /* EP_xIsSelect and op = IN, EXISTS, SELECT */
  } x;

  /* If the EP_Reduced flag is set in the Expr.flags mask, then no
  ** space is allocated for the fields below this point. An attempt to
  ** access them will result in a segfault or malfunction.
  *********************************************************************/

#if SQLITE_MAX_EXPR_DEPTH>0
  int nHeight;           /* Height of the tree headed by this node */
#endif
  int iTable;            /* TK_COLUMN: cursor number of table holding column
                         ** TK_REGISTER: register number
                         ** TK_TRIGGER: 1 -> new, 0 -> old
                         ** EP_Unlikely:  134217728 times likelihood */
  ynVar iColumn;         /* TK_COLUMN: column index.  -1 for rowid.
                         ** TK_VARIABLE: variable number (always >= 1). */
  i16 iAgg;              /* Which entry in pAggInfo->aCol[] or ->aFunc[] */
  i16 iRightJoinTable;   /* If EP_FromJoin, the right table of the join */
  u8 op2;                /* TK_REGISTER: original value of Expr.op
                         ** TK_COLUMN: the value of p5 for OP_Column
                         ** TK_AGG_FUNCTION: nesting depth */
  AggInfo *pAggInfo;     /* Used by TK_AGG_COLUMN and TK_AGG_FUNCTION */
  Table *pTab;           /* Table for TK_COLUMN expressions. */
};

/*
** The following are the meanings of bits in the Expr.flags field.
*/
#define EP_FromJoin  0x000001 /* Originates in ON/USING clause of outer join */
#define EP_Agg       0x000002 /* Contains one or more aggregate functions */
#define EP_Resolved  0x000004 /* IDs have been resolved to COLUMNs */
#define EP_Error     0x000008 /* Expression contains one or more errors */
#define EP_Distinct  0x000010 /* Aggregate function with DISTINCT keyword */
#define EP_VarSelect 0x000020 /* pSelect is correlated, not constant */
#define EP_DblQuoted 0x000040 /* token.z was originally in "..." */
#define EP_InfixFunc 0x000080 /* True for an infix function: LIKE, GLOB, etc */
#define EP_Collate   0x000100 /* Tree contains a TK_COLLATE operator */
#define EP_Generic   0x000200 /* Ignore COLLATE or affinity on this tree */
#define EP_IntValue  0x000400 /* Integer value contained in u.iValue */
#define EP_xIsSelect 0x000800 /* x.pSelect is valid (otherwise x.pList is) */
#define EP_Skip      0x001000 /* COLLATE, AS, or UNLIKELY */
#define EP_Reduced   0x002000 /* Expr struct EXPR_REDUCEDSIZE bytes only */
#define EP_TokenOnly 0x004000 /* Expr struct EXPR_TOKENONLYSIZE bytes only */
#define EP_Static    0x008000 /* Held in memory not obtained from malloc() */
#define EP_MemToken  0x010000 /* Need to sqlite3DbFree() Expr.zToken */
#define EP_NoReduce  0x020000 /* Cannot EXPRDUP_REDUCE this Expr */
#define EP_Unlikely  0x040000 /* unlikely() or likelihood() function */
#define EP_ConstFunc 0x080000 /* Node is a SQLITE_FUNC_CONSTANT function */
#define EP_CanBeNull 0x100000 /* Can be null despite NOT NULL constraint */
#define EP_Subquery  0x200000 /* Tree contains a TK_SELECT operator */

/*
** Combinations of two or more EP_* flags
*/
#define EP_Propagate (EP_Collate|EP_Subquery) /* Propagate these bits up tree */

/*
** These macros can be used to test, set, or clear bits in the 
** Expr.flags field.
*/
#define ExprHasProperty(E,P)     (((E)->flags&(P))!=0)
#define ExprHasAllProperty(E,P)  (((E)->flags&(P))==(P))
#define ExprSetProperty(E,P)     (E)->flags|=(P)
#define ExprClearProperty(E,P)   (E)->flags&=~(P)

/* The ExprSetVVAProperty() macro is used for Verification, Validation,
** and Accreditation only.  It works like ExprSetProperty() during VVA
** processes but is a no-op for delivery.
*/
#ifdef SQLITE_DEBUG
# define ExprSetVVAProperty(E,P)  (E)->flags|=(P)
#else
# define ExprSetVVAProperty(E,P)
#endif

/*
** Macros to determine the number of bytes required by a normal Expr 
** struct, an Expr struct with the EP_Reduced flag set in Expr.flags 
** and an Expr struct with the EP_TokenOnly flag set.
*/
#define EXPR_FULLSIZE           sizeof(Expr)           /* Full size */
#define EXPR_REDUCEDSIZE        offsetof(Expr,iTable)  /* Common features */
#define EXPR_TOKENONLYSIZE      offsetof(Expr,pLeft)   /* Fewer features */

/*
** Flags passed to the sqlite3ExprDup() function. See the header comment 
** above sqlite3ExprDup() for details.
*/
#define EXPRDUP_REDUCE         0x0001  /* Used reduced-size Expr nodes */

/*
** A list of expressions.  Each expression may optionally have a
** name.  An expr/name combination can be used in several ways, such
** as the list of "expr AS ID" fields following a "SELECT" or in the
** list of "ID = expr" items in an UPDATE.  A list of expressions can
** also be used as the argument to a function, in which case the a.zName
** field is not used.
**
** By default the Expr.zSpan field holds a human-readable description of
** the expression that is used in the generation of error messages and
** column labels.  In this case, Expr.zSpan is typically the text of a
** column expression as it exists in a SELECT statement.  However, if
** the bSpanIsTab flag is set, then zSpan is overloaded to mean the name
** of the result column in the form: DATABASE.TABLE.COLUMN.  This later
** form is used for name resolution with nested FROM clauses.
*/
struct ExprList {
  int nExpr;             /* Number of expressions on the list */
  struct ExprList_item { /* For each expression in the list */
    Expr *pExpr;            /* The list of expressions */
    char *zName;            /* Token associated with this expression */
    char *zSpan;            /* Original text of the expression */
    u8 sortOrder;           /* 1 for DESC or 0 for ASC */
    unsigned done :1;       /* A flag to indicate when processing is finished */
    unsigned bSpanIsTab :1; /* zSpan holds DB.TABLE.COLUMN */
    unsigned reusable :1;   /* Constant expression is reusable */
    union {
      struct {
        u16 iOrderByCol;      /* For ORDER BY, column number in result set */
        u16 iAlias;           /* Index into Parse.aAlias[] for zName */
      } x;
      int iConstExprReg;      /* Register in which Expr value is cached */
    } u;
  } *a;                  /* Alloc a power of two greater or equal to nExpr */
};

/*
** An instance of this structure is used by the parser to record both
** the parse tree for an expression and the span of input text for an
** expression.
*/
struct ExprSpan {
  Expr *pExpr;          /* The expression parse tree */
  const char *zStart;   /* First character of input text */
  const char *zEnd;     /* One character past the end of input text */
};

/*
** An instance of this structure can hold a simple list of identifiers,
** such as the list "a,b,c" in the following statements:
**
**      INSERT INTO t(a,b,c) VALUES ...;
**      CREATE INDEX idx ON t(a,b,c);
**      CREATE TRIGGER trig BEFORE UPDATE ON t(a,b,c) ...;
**
** The IdList.a.idx field is used when the IdList represents the list of
** column names after a table name in an INSERT statement.  In the statement
**
**     INSERT INTO t(a,b,c) ...
**
** If "a" is the k-th column of table "t", then IdList.a[0].idx==k.
*/
struct IdList {
  struct IdList_item {
    char *zName;      /* Name of the identifier */
    int idx;          /* Index in some Table.aCol[] of a column named zName */
  } *a;
  int nId;         /* Number of identifiers on the list */
};

/*
** The bitmask datatype defined below is used for various optimizations.
**
** Changing this from a 64-bit to a 32-bit type limits the number of
** tables in a join to 32 instead of 64.  But it also reduces the size
** of the library by 738 bytes on ix86.
*/
typedef u64 Bitmask;

/*
** The number of bits in a Bitmask.  "BMS" means "BitMask Size".
*/
#define BMS  ((int)(sizeof(Bitmask)*8))

/*
** A bit in a Bitmask
*/
#define MASKBIT(n)   (((Bitmask)1)<<(n))
#define MASKBIT32(n) (((unsigned int)1)<<(n))

/*
** The following structure describes the FROM clause of a SELECT statement.
** Each table or subquery in the FROM clause is a separate element of
** the SrcList.a[] array.
**
** With the addition of multiple database support, the following structure
** can also be used to describe a particular table such as the table that
** is modified by an INSERT, DELETE, or UPDATE statement.  In standard SQL,
** such a table must be a simple name: ID.  But in SQLite, the table can
** now be identified by a database name, a dot, then the table name: ID.ID.
**
** The jointype starts out showing the join type between the current table
** and the next table on the list.  The parser builds the list this way.
** But sqlite3SrcListShiftJoinType() later shifts the jointypes so that each
** jointype expresses the join between the table and the previous table.
**
** In the colUsed field, the high-order bit (bit 63) is set if the table
** contains more than 63 columns and the 64-th or later column is used.
*/
struct SrcList {
  int nSrc;        /* Number of tables or subqueries in the FROM clause */
  u32 nAlloc;      /* Number of entries allocated in a[] below */
  struct SrcList_item {
    Schema *pSchema;  /* Schema to which this item is fixed */
    char *zDatabase;  /* Name of database holding this table */
    char *zName;      /* Name of the table */
    char *zAlias;     /* The "B" part of a "A AS B" phrase.  zName is the "A" */
    Table *pTab;      /* An SQL table corresponding to zName */
    Select *pSelect;  /* A SELECT statement used in place of a table name */
    int addrFillSub;  /* Address of subroutine to manifest a subquery */
    int regReturn;    /* Register holding return address of addrFillSub */
    int regResult;    /* Registers holding results of a co-routine */
    u8 jointype;      /* Type of join between this able and the previous */
    unsigned notIndexed :1;    /* True if there is a NOT INDEXED clause */
    unsigned isCorrelated :1;  /* True if sub-query is correlated */
    unsigned viaCoroutine :1;  /* Implemented as a co-routine */
    unsigned isRecursive :1;   /* True for recursive reference in WITH */
#ifndef SQLITE_OMIT_EXPLAIN
    u8 iSelectId;     /* If pSelect!=0, the id of the sub-select in EQP */
#endif
    int iCursor;      /* The VDBE cursor number used to access this table */
    Expr *pOn;        /* The ON clause of a join */
    IdList *pUsing;   /* The USING clause of a join */
    Bitmask colUsed;  /* Bit N (1<<N) set if column N of pTab is used */
    char *zIndexedBy; /* Identifier from "INDEXED BY <zIndex>" clause */
    Index *pIndex;    /* Index structure corresponding to zIndex, if any */
  } a[1];             /* One entry for each identifier on the list */
};

/*
** Permitted values of the SrcList.a.jointype field
*/
#define JT_INNER     0x0001    /* Any kind of inner or cross join */
#define JT_CROSS     0x0002    /* Explicit use of the CROSS keyword */
#define JT_NATURAL   0x0004    /* True for a "natural" join */
#define JT_LEFT      0x0008    /* Left outer join */
#define JT_RIGHT     0x0010    /* Right outer join */
#define JT_OUTER     0x0020    /* The "OUTER" keyword is present */
#define JT_ERROR     0x0040    /* unknown or unsupported join type */


/*
** Flags appropriate for the wctrlFlags parameter of sqlite3WhereBegin()
** and the WhereInfo.wctrlFlags member.
*/
#define WHERE_ORDERBY_NORMAL   0x0000 /* No-op */
#define WHERE_ORDERBY_MIN      0x0001 /* ORDER BY processing for min() func */
#define WHERE_ORDERBY_MAX      0x0002 /* ORDER BY processing for max() func */
#define WHERE_ONEPASS_DESIRED  0x0004 /* Want to do one-pass UPDATE/DELETE */
#define WHERE_DUPLICATES_OK    0x0008 /* Ok to return a row more than once */
#define WHERE_OMIT_OPEN_CLOSE  0x0010 /* Table cursors are already open */
#define WHERE_FORCE_TABLE      0x0020 /* Do not use an index-only search */
#define WHERE_ONETABLE_ONLY    0x0040 /* Only code the 1st table in pTabList */
#define WHERE_NO_AUTOINDEX     0x0080 /* Disallow automatic indexes */
#define WHERE_GROUPBY          0x0100 /* pOrderBy is really a GROUP BY */
#define WHERE_DISTINCTBY       0x0200 /* pOrderby is really a DISTINCT clause */
#define WHERE_WANT_DISTINCT    0x0400 /* All output needs to be distinct */
#define WHERE_SORTBYGROUP      0x0800 /* Support sqlite3WhereIsSorted() */
#define WHERE_REOPEN_IDX       0x1000 /* Try to use OP_ReopenIdx */

/* Allowed return values from sqlite3WhereIsDistinct()
*/
#define WHERE_DISTINCT_NOOP      0  /* DISTINCT keyword not used */
#define WHERE_DISTINCT_UNIQUE    1  /* No duplicates */
#define WHERE_DISTINCT_ORDERED   2  /* All duplicates are adjacent */
#define WHERE_DISTINCT_UNORDERED 3  /* Duplicates are scattered */

/*
** A NameContext defines a context in which to resolve table and column
** names.  The context consists of a list of tables (the pSrcList) field and
** a list of named expression (pEList).  The named expression list may
** be NULL.  The pSrc corresponds to the FROM clause of a SELECT or
** to the table being operated on by INSERT, UPDATE, or DELETE.  The
** pEList corresponds to the result set of a SELECT and is NULL for
** other statements.
**
** NameContexts can be nested.  When resolving names, the inner-most 
** context is searched first.  If no match is found, the next outer
** context is checked.  If there is still no match, the next context
** is checked.  This process continues until either a match is found
** or all contexts are check.  When a match is found, the nRef member of
** the context containing the match is incremented. 
**
** Each subquery gets a new NameContext.  The pNext field points to the
** NameContext in the parent query.  Thus the process of scanning the
** NameContext list corresponds to searching through successively outer
** subqueries looking for a match.
*/
struct NameContext {
  Parse *pParse;       /* The parser */
  SrcList *pSrcList;   /* One or more tables used to resolve names */
  ExprList *pEList;    /* Optional list of result-set columns */
  AggInfo *pAggInfo;   /* Information about aggregates at this level */
  NameContext *pNext;  /* Next outer name context.  NULL for outermost */
  int nRef;            /* Number of names resolved by this context */
  int nErr;            /* Number of errors encountered while resolving names */
  u16 ncFlags;         /* Zero or more NC_* flags defined below */
};

/*
** Allowed values for the NameContext, ncFlags field.
**
** Note:  NC_MinMaxAgg must have the same value as SF_MinMaxAgg and
** SQLITE_FUNC_MINMAX.
** 
*/
#define NC_AllowAgg  0x0001  /* Aggregate functions are allowed here */
#define NC_HasAgg    0x0002  /* One or more aggregate functions seen */
#define NC_IsCheck   0x0004  /* True if resolving names in a CHECK constraint */
#define NC_InAggFunc 0x0008  /* True if analyzing arguments to an agg func */
#define NC_PartIdx   0x0010  /* True if resolving a partial index WHERE */
#define NC_MinMaxAgg 0x1000  /* min/max aggregates seen.  See note above */

/*
** An instance of the following structure contains all information
** needed to generate code for a single SELECT statement.
**
** nLimit is set to -1 if there is no LIMIT clause.  nOffset is set to 0.
** If there is a LIMIT clause, the parser sets nLimit to the value of the
** limit and nOffset to the value of the offset (or 0 if there is not
** offset).  But later on, nLimit and nOffset become the memory locations
** in the VDBE that record the limit and offset counters.
**
** addrOpenEphm[] entries contain the address of OP_OpenEphemeral opcodes.
** These addresses must be stored so that we can go back and fill in
** the P4_KEYINFO and P2 parameters later.  Neither the KeyInfo nor
** the number of columns in P2 can be computed at the same time
** as the OP_OpenEphm instruction is coded because not
** enough information about the compound query is known at that point.
** The KeyInfo for addrOpenTran[0] and [1] contains collating sequences
** for the result set.  The KeyInfo for addrOpenEphm[2] contains collating
** sequences for the ORDER BY clause.
*/
struct Select {
  ExprList *pEList;      /* The fields of the result */
  u8 op;                 /* One of: TK_UNION TK_ALL TK_INTERSECT TK_EXCEPT */
  u16 selFlags;          /* Various SF_* values */
  int iLimit, iOffset;   /* Memory registers holding LIMIT & OFFSET counters */
#if SELECTTRACE_ENABLED
  char zSelName[12];     /* Symbolic name of this SELECT use for debugging */
#endif
  int addrOpenEphm[2];   /* OP_OpenEphem opcodes related to this select */
  u64 nSelectRow;        /* Estimated number of result rows */
  SrcList *pSrc;         /* The FROM clause */
  Expr *pWhere;          /* The WHERE clause */
  ExprList *pGroupBy;    /* The GROUP BY clause */
  Expr *pHaving;         /* The HAVING clause */
  ExprList *pOrderBy;    /* The ORDER BY clause */
  Select *pPrior;        /* Prior select in a compound select statement */
  Select *pNext;         /* Next select to the left in a compound */
  Expr *pLimit;          /* LIMIT expression. NULL means not used. */
  Expr *pOffset;         /* OFFSET expression. NULL means not used. */
  With *pWith;           /* WITH clause attached to this select. Or NULL. */
};

/*
** Allowed values for Select.selFlags.  The "SF" prefix stands for
** "Select Flag".
*/
#define SF_Distinct        0x0001  /* Output should be DISTINCT */
#define SF_All             0x0002  /* Includes the ALL keyword */
#define SF_Resolved        0x0004  /* Identifiers have been resolved */
#define SF_Aggregate       0x0008  /* Contains aggregate functions */
#define SF_UsesEphemeral   0x0010  /* Uses the OpenEphemeral opcode */
#define SF_Expanded        0x0020  /* sqlite3SelectExpand() called on this */
#define SF_HasTypeInfo     0x0040  /* FROM subqueries have Table metadata */
#define SF_Compound        0x0080  /* Part of a compound query */
#define SF_Values          0x0100  /* Synthesized from VALUES clause */
#define SF_MultiValue      0x0200  /* Single VALUES term with multiple rows */
#define SF_NestedFrom      0x0400  /* Part of a parenthesized FROM clause */
#define SF_MaybeConvert    0x0800  /* Need convertCompoundSelectToSubquery() */
#define SF_MinMaxAgg       0x1000  /* Aggregate containing min() or max() */
#define SF_Recursive       0x2000  /* The recursive part of a recursive CTE */
#define SF_Converted       0x4000  /* By convertCompoundSelectToSubquery() */


/*
** The results of a SELECT can be distributed in several ways, as defined
** by one of the following macros.  The "SRT" prefix means "SELECT Result
** Type".
**
**     SRT_Union       Store results as a key in a temporary index 
**                     identified by pDest->iSDParm.
**
**     SRT_Except      Remove results from the temporary index pDest->iSDParm.
**
**     SRT_Exists      Store a 1 in memory cell pDest->iSDParm if the result
**                     set is not empty.
**
**     SRT_Discard     Throw the results away.  This is used by SELECT
**                     statements within triggers whose only purpose is
**                     the side-effects of functions.
**
** All of the above are free to ignore their ORDER BY clause. Those that
** follow must honor the ORDER BY clause.
**
**     SRT_Output      Generate a row of output (using the OP_ResultRow
**                     opcode) for each row in the result set.
**
**     SRT_Mem         Only valid if the result is a single column.
**                     Store the first column of the first result row
**                     in register pDest->iSDParm then abandon the rest
**                     of the query.  This destination implies "LIMIT 1".
**
**     SRT_Set         The result must be a single column.  Store each
**                     row of result as the key in table pDest->iSDParm. 
**                     Apply the affinity pDest->affSdst before storing
**                     results.  Used to implement "IN (SELECT ...)".
**
**     SRT_EphemTab    Create an temporary table pDest->iSDParm and store
**                     the result there. The cursor is left open after
**                     returning.  This is like SRT_Table except that
**                     this destination uses OP_OpenEphemeral to create
**                     the table first.
**
**     SRT_Coroutine   Generate a co-routine that returns a new row of
**                     results each time it is invoked.  The entry point
**                     of the co-routine is stored in register pDest->iSDParm
**                     and the result row is stored in pDest->nDest registers
**                     starting with pDest->iSdst.
**
**     SRT_Table       Store results in temporary table pDest->iSDParm.
**     SRT_Fifo        This is like SRT_EphemTab except that the table
**                     is assumed to already be open.  SRT_Fifo has
**                     the additional property of being able to ignore
**                     the ORDER BY clause.
**
**     SRT_DistFifo    Store results in a temporary table pDest->iSDParm.
**                     But also use temporary table pDest->iSDParm+1 as
**                     a record of all prior results and ignore any duplicate
**                     rows.  Name means:  "Distinct Fifo".
**
**     SRT_Queue       Store results in priority queue pDest->iSDParm (really
**                     an index).  Append a sequence number so that all entries
**                     are distinct.
**
**     SRT_DistQueue   Store results in priority queue pDest->iSDParm only if
**                     the same record has never been stored before.  The
**                     index at pDest->iSDParm+1 hold all prior stores.
*/
#define SRT_Union        1  /* Store result as keys in an index */
#define SRT_Except       2  /* Remove result from a UNION index */
#define SRT_Exists       3  /* Store 1 if the result is not empty */
#define SRT_Discard      4  /* Do not save the results anywhere */
#define SRT_Fifo         5  /* Store result as data with an automatic rowid */
#define SRT_DistFifo     6  /* Like SRT_Fifo, but unique results only */
#define SRT_Queue        7  /* Store result in an queue */
#define SRT_DistQueue    8  /* Like SRT_Queue, but unique results only */

/* The ORDER BY clause is ignored for all of the above */
#define IgnorableOrderby(X) ((X->eDest)<=SRT_DistQueue)

#define SRT_Output       9  /* Output each row of result */
#define SRT_Mem         10  /* Store result in a memory cell */
#define SRT_Set         11  /* Store results as keys in an index */
#define SRT_EphemTab    12  /* Create transient tab and store like SRT_Table */
#define SRT_Coroutine   13  /* Generate a single row of result */
#define SRT_Table       14  /* Store result as data with an automatic rowid */

/*
** An instance of this object describes where to put of the results of
** a SELECT statement.
*/
struct SelectDest {
  u8 eDest;            /* How to dispose of the results.  On of SRT_* above. */
  char affSdst;        /* Affinity used when eDest==SRT_Set */
  int iSDParm;         /* A parameter used by the eDest disposal method */
  int iSdst;           /* Base register where results are written */
  int nSdst;           /* Number of registers allocated */
  ExprList *pOrderBy;  /* Key columns for SRT_Queue and SRT_DistQueue */
};

/*
** During code generation of statements that do inserts into AUTOINCREMENT 
** tables, the following information is attached to the Table.u.autoInc.p
** pointer of each autoincrement table to record some side information that
** the code generator needs.  We have to keep per-table autoincrement
** information in case inserts are down within triggers.  Triggers do not
** normally coordinate their activities, but we do need to coordinate the
** loading and saving of autoincrement information.
*/
struct AutoincInfo {
  AutoincInfo *pNext;   /* Next info block in a list of them all */
  Table *pTab;          /* Table this info block refers to */
  int iDb;              /* Index in sqlite3.aDb[] of database holding pTab */
  int regCtr;           /* Memory register holding the rowid counter */
};

/*
** Size of the column cache
*/
#ifndef SQLITE_N_COLCACHE
# define SQLITE_N_COLCACHE 10
#endif

/*
** At least one instance of the following structure is created for each 
** trigger that may be fired while parsing an INSERT, UPDATE or DELETE
** statement. All such objects are stored in the linked list headed at
** Parse.pTriggerPrg and deleted once statement compilation has been
** completed.
**
** A Vdbe sub-program that implements the body and WHEN clause of trigger
** TriggerPrg.pTrigger, assuming a default ON CONFLICT clause of
** TriggerPrg.orconf, is stored in the TriggerPrg.pProgram variable.
** The Parse.pTriggerPrg list never contains two entries with the same
** values for both pTrigger and orconf.
**
** The TriggerPrg.aColmask[0] variable is set to a mask of old.* columns
** accessed (or set to 0 for triggers fired as a result of INSERT 
** statements). Similarly, the TriggerPrg.aColmask[1] variable is set to
** a mask of new.* columns used by the program.
*/
struct TriggerPrg {
  Trigger *pTrigger;      /* Trigger this program was coded from */
  TriggerPrg *pNext;      /* Next entry in Parse.pTriggerPrg list */
  SubProgram *pProgram;   /* Program implementing pTrigger/orconf */
  int orconf;             /* Default ON CONFLICT policy */
  u32 aColmask[2];        /* Masks of old.*, new.* columns accessed */
};

/*
** The yDbMask datatype for the bitmask of all attached databases.
*/
#if SQLITE_MAX_ATTACHED>30
  typedef unsigned char yDbMask[(SQLITE_MAX_ATTACHED+9)/8];
# define DbMaskTest(M,I)    (((M)[(I)/8]&(1<<((I)&7)))!=0)
# define DbMaskZero(M)      memset((M),0,sizeof(M))
# define DbMaskSet(M,I)     (M)[(I)/8]|=(1<<((I)&7))
# define DbMaskAllZero(M)   sqlite3DbMaskAllZero(M)
# define DbMaskNonZero(M)   (sqlite3DbMaskAllZero(M)==0)
#else
  typedef unsigned int yDbMask;
# define DbMaskTest(M,I)    (((M)&(((yDbMask)1)<<(I)))!=0)
# define DbMaskZero(M)      (M)=0
# define DbMaskSet(M,I)     (M)|=(((yDbMask)1)<<(I))
# define DbMaskAllZero(M)   (M)==0
# define DbMaskNonZero(M)   (M)!=0
#endif

/*
** An SQL parser context.  A copy of this structure is passed through
** the parser and down into all the parser action routine in order to
** carry around information that is global to the entire parse.
**
** The structure is divided into two parts.  When the parser and code
** generate call themselves recursively, the first part of the structure
** is constant but the second part is reset at the beginning and end of
** each recursion.
**
** The nTableLock and aTableLock variables are only used if the shared-cache 
** feature is enabled (if sqlite3Tsd()->useSharedData is true). They are
** used to store the set of table-locks required by the statement being
** compiled. Function sqlite3TableLock() is used to add entries to the
** list.
*/
struct Parse {
  sqlite3 *db;         /* The main database structure */
  char *zErrMsg;       /* An error message */
  Vdbe *pVdbe;         /* An engine for executing database bytecode */
  int rc;              /* Return code from execution */
  u8 colNamesSet;      /* TRUE after OP_ColumnName has been issued to pVdbe */
  u8 checkSchema;      /* Causes schema cookie check after an error */
  u8 nested;           /* Number of nested calls to the parser/code generator */
  u8 nTempReg;         /* Number of temporary registers in aTempReg[] */
  u8 isMultiWrite;     /* True if statement may modify/insert multiple rows */
  u8 mayAbort;         /* True if statement may throw an ABORT exception */
  u8 hasCompound;      /* Need to invoke convertCompoundSelectToSubquery() */
  u8 okConstFactor;    /* OK to factor out constants */
  int aTempReg[8];     /* Holding area for temporary registers */
  int nRangeReg;       /* Size of the temporary register block */
  int iRangeReg;       /* First register in temporary register block */
  int nErr;            /* Number of errors seen */
  int nTab;            /* Number of previously allocated VDBE cursors */
  int nMem;            /* Number of memory cells used so far */
  int nSet;            /* Number of sets used so far */
  int nOnce;           /* Number of OP_Once instructions so far */
  int nOpAlloc;        /* Number of slots allocated for Vdbe.aOp[] */
  int iFixedOp;        /* Never back out opcodes iFixedOp-1 or earlier */
  int ckBase;          /* Base register of data during check constraints */
  int iPartIdxTab;     /* Table corresponding to a partial index */
  int iCacheLevel;     /* ColCache valid when aColCache[].iLevel<=iCacheLevel */
  int iCacheCnt;       /* Counter used to generate aColCache[].lru values */
  int nLabel;          /* Number of labels used */
  int *aLabel;         /* Space to hold the labels */
  struct yColCache {
    int iTable;           /* Table cursor number */
    i16 iColumn;          /* Table column number */
    u8 tempReg;           /* iReg is a temp register that needs to be freed */
    int iLevel;           /* Nesting level */
    int iReg;             /* Reg with value of this column. 0 means none. */
    int lru;              /* Least recently used entry has the smallest value */
  } aColCache[SQLITE_N_COLCACHE];  /* One for each column cache entry */
  ExprList *pConstExpr;/* Constant expressions */
  Token constraintName;/* Name of the constraint currently being parsed */
  yDbMask writeMask;   /* Start a write transaction on these databases */
  yDbMask cookieMask;  /* Bitmask of schema verified databases */
  int cookieValue[SQLITE_MAX_ATTACHED+2];  /* Values of cookies to verify */
  int regRowid;        /* Register holding rowid of CREATE TABLE entry */
  int regRoot;         /* Register holding root page number for new objects */
  int nMaxArg;         /* Max args passed to user function by sub-program */
#if SELECTTRACE_ENABLED
  int nSelect;         /* Number of SELECT statements seen */
  int nSelectIndent;   /* How far to indent SELECTTRACE() output */
#endif
#ifndef SQLITE_OMIT_SHARED_CACHE
  int nTableLock;        /* Number of locks in aTableLock */
  TableLock *aTableLock; /* Required table locks for shared-cache mode */
#endif
  AutoincInfo *pAinc;  /* Information about AUTOINCREMENT counters */

  /* Information used while coding trigger programs. */
  Parse *pToplevel;    /* Parse structure for main program (or NULL) */
  Table *pTriggerTab;  /* Table triggers are being coded for */
  int addrCrTab;       /* Address of OP_CreateTable opcode on CREATE TABLE */
  u32 nQueryLoop;      /* Est number of iterations of a query (10*log2(N)) */
  u32 oldmask;         /* Mask of old.* columns referenced */
  u32 newmask;         /* Mask of new.* columns referenced */
  u8 eTriggerOp;       /* TK_UPDATE, TK_INSERT or TK_DELETE */
  u8 eOrconf;          /* Default ON CONFLICT policy for trigger steps */
  u8 disableTriggers;  /* True to disable triggers */

  /************************************************************************
  ** Above is constant between recursions.  Below is reset before and after
  ** each recursion.  The boundary between these two regions is determined
  ** using offsetof(Parse,nVar) so the nVar field must be the first field
  ** in the recursive region.
  ************************************************************************/

  int nVar;                 /* Number of '?' variables seen in the SQL so far */
  int nzVar;                /* Number of available slots in azVar[] */
  u8 iPkSortOrder;          /* ASC or DESC for INTEGER PRIMARY KEY */
  u8 bFreeWith;             /* True if pWith should be freed with parser */
  u8 explain;               /* True if the EXPLAIN flag is found on the query */
#ifndef SQLITE_OMIT_VIRTUALTABLE
  u8 declareVtab;           /* True if inside sqlite3_declare_vtab() */
  int nVtabLock;            /* Number of virtual tables to lock */
#endif
  int nAlias;               /* Number of aliased result set columns */
  int nHeight;              /* Expression tree height of current sub-select */
#ifndef SQLITE_OMIT_EXPLAIN
  int iSelectId;            /* ID of current select for EXPLAIN output */
  int iNextSelectId;        /* Next available select ID for EXPLAIN output */
#endif
  char **azVar;             /* Pointers to names of parameters */
  Vdbe *pReprepare;         /* VM being reprepared (sqlite3Reprepare()) */
  const char *zTail;        /* All SQL text past the last semicolon parsed */
  Table *pNewTable;         /* A table being constructed by CREATE TABLE */
  Trigger *pNewTrigger;     /* Trigger under construct by a CREATE TRIGGER */
  const char *zAuthContext; /* The 6th parameter to db->xAuth callbacks */
  Token sNameToken;         /* Token with unqualified schema object name */
  Token sLastToken;         /* The last token parsed */
#ifndef SQLITE_OMIT_VIRTUALTABLE
  Token sArg;               /* Complete text of a module argument */
  Table **apVtabLock;       /* Pointer to virtual tables needing locking */
#endif
  Table *pZombieTab;        /* List of Table objects to delete after code gen */
  TriggerPrg *pTriggerPrg;  /* Linked list of coded triggers */
  With *pWith;              /* Current WITH clause, or NULL */
};

/*
** Return true if currently inside an sqlite3_declare_vtab() call.
*/
#ifdef SQLITE_OMIT_VIRTUALTABLE
  #define IN_DECLARE_VTAB 0
#else
  #define IN_DECLARE_VTAB (pParse->declareVtab)
#endif

/*
** An instance of the following structure can be declared on a stack and used
** to save the Parse.zAuthContext value so that it can be restored later.
*/
struct AuthContext {
  const char *zAuthContext;   /* Put saved Parse.zAuthContext here */
  Parse *pParse;              /* The Parse structure */
};

/*
** Bitfield flags for P5 value in various opcodes.
*/
#define OPFLAG_NCHANGE       0x01    /* Set to update db->nChange */
#define OPFLAG_EPHEM         0x01    /* OP_Column: Ephemeral output is ok */
#define OPFLAG_LASTROWID     0x02    /* Set to update db->lastRowid */
#define OPFLAG_ISUPDATE      0x04    /* This OP_Insert is an sql UPDATE */
#define OPFLAG_APPEND        0x08    /* This is likely to be an append */
#define OPFLAG_USESEEKRESULT 0x10    /* Try to avoid a seek in BtreeInsert() */
#define OPFLAG_LENGTHARG     0x40    /* OP_Column only used for length() */
#define OPFLAG_TYPEOFARG     0x80    /* OP_Column only used for typeof() */
#define OPFLAG_BULKCSR       0x01    /* OP_Open** used to open bulk cursor */
#define OPFLAG_SEEKEQ        0x02    /* OP_Open** cursor uses EQ seek only */
#define OPFLAG_P2ISREG       0x04    /* P2 to OP_Open** is a register number */
#define OPFLAG_PERMUTE       0x01    /* OP_Compare: use the permutation */

/*
 * Each trigger present in the database schema is stored as an instance of
 * struct Trigger. 
 *
 * Pointers to instances of struct Trigger are stored in two ways.
 * 1. In the "trigHash" hash table (part of the sqlite3* that represents the 
 *    database). This allows Trigger structures to be retrieved by name.
 * 2. All triggers associated with a single table form a linked list, using the
 *    pNext member of struct Trigger. A pointer to the first element of the
 *    linked list is stored as the "pTrigger" member of the associated
 *    struct Table.
 *
 * The "step_list" member points to the first element of a linked list
 * containing the SQL statements specified as the trigger program.
 */
struct Trigger {
  char *zName;            /* The name of the trigger                        */
  char *table;            /* The table or view to which the trigger applies */
  u8 op;                  /* One of TK_DELETE, TK_UPDATE, TK_INSERT         */
  u8 tr_tm;               /* One of TRIGGER_BEFORE, TRIGGER_AFTER */
  Expr *pWhen;            /* The WHEN clause of the expression (may be NULL) */
  IdList *pColumns;       /* If this is an UPDATE OF <column-list> trigger,
                             the <column-list> is stored here */
  Schema *pSchema;        /* Schema containing the trigger */
  Schema *pTabSchema;     /* Schema containing the table */
  TriggerStep *step_list; /* Link list of trigger program steps             */
  Trigger *pNext;         /* Next trigger associated with the table */
};

/*
** A trigger is either a BEFORE or an AFTER trigger.  The following constants
** determine which. 
**
** If there are multiple triggers, you might of some BEFORE and some AFTER.
** In that cases, the constants below can be ORed together.
*/
#define TRIGGER_BEFORE  1
#define TRIGGER_AFTER   2

/*
 * An instance of struct TriggerStep is used to store a single SQL statement
 * that is a part of a trigger-program. 
 *
 * Instances of struct TriggerStep are stored in a singly linked list (linked
 * using the "pNext" member) referenced by the "step_list" member of the 
 * associated struct Trigger instance. The first element of the linked list is
 * the first step of the trigger-program.
 * 
 * The "op" member indicates whether this is a "DELETE", "INSERT", "UPDATE" or
 * "SELECT" statement. The meanings of the other members is determined by the 
 * value of "op" as follows:
 *
 * (op == TK_INSERT)
 * orconf    -> stores the ON CONFLICT algorithm
 * pSelect   -> If this is an INSERT INTO ... SELECT ... statement, then
 *              this stores a pointer to the SELECT statement. Otherwise NULL.
 * zTarget   -> Dequoted name of the table to insert into.
 * pExprList -> If this is an INSERT INTO ... VALUES ... statement, then
 *              this stores values to be inserted. Otherwise NULL.
 * pIdList   -> If this is an INSERT INTO ... (<column-names>) VALUES ... 
 *              statement, then this stores the column-names to be
 *              inserted into.
 *
 * (op == TK_DELETE)
 * zTarget   -> Dequoted name of the table to delete from.
 * pWhere    -> The WHERE clause of the DELETE statement if one is specified.
 *              Otherwise NULL.
 * 
 * (op == TK_UPDATE)
 * zTarget   -> Dequoted name of the table to update.
 * pWhere    -> The WHERE clause of the UPDATE statement if one is specified.
 *              Otherwise NULL.
 * pExprList -> A list of the columns to update and the expressions to update
 *              them to. See sqlite3Update() documentation of "pChanges"
 *              argument.
 * 
 */
struct TriggerStep {
  u8 op;               /* One of TK_DELETE, TK_UPDATE, TK_INSERT, TK_SELECT */
  u8 orconf;           /* OE_Rollback etc. */
  Trigger *pTrig;      /* The trigger that this step is a part of */
  Select *pSelect;     /* SELECT statement or RHS of INSERT INTO SELECT ... */
  char *zTarget;       /* Target table for DELETE, UPDATE, INSERT */
  Expr *pWhere;        /* The WHERE clause for DELETE or UPDATE steps */
  ExprList *pExprList; /* SET clause for UPDATE. */
  IdList *pIdList;     /* Column names for INSERT */
  TriggerStep *pNext;  /* Next in the link-list */
  TriggerStep *pLast;  /* Last element in link-list. Valid for 1st elem only */
};

/*
** The following structure contains information used by the sqliteFix...
** routines as they walk the parse tree to make database references
** explicit.  
*/
typedef struct DbFixer DbFixer;
struct DbFixer {
  Parse *pParse;      /* The parsing context.  Error messages written here */
  Schema *pSchema;    /* Fix items to this schema */
  int bVarOnly;       /* Check for variable references only */
  const char *zDb;    /* Make sure all objects are contained in this database */
  const char *zType;  /* Type of the container - used for error messages */
  const Token *pName; /* Name of the container - used for error messages */
};

/*
** An objected used to accumulate the text of a string where we
** do not necessarily know how big the string will be in the end.
*/
struct StrAccum {
  sqlite3 *db;         /* Optional database for lookaside.  Can be NULL */
  char *zBase;         /* A base allocation.  Not from malloc. */
  char *zText;         /* The string collected so far */
  int  nChar;          /* Length of the string so far */
  int  nAlloc;         /* Amount of space allocated in zText */
  int  mxAlloc;        /* Maximum allowed allocation.  0 for no malloc usage */
  u8   accError;       /* STRACCUM_NOMEM or STRACCUM_TOOBIG */
};
#define STRACCUM_NOMEM   1
#define STRACCUM_TOOBIG  2

/*
** A pointer to this structure is used to communicate information
** from sqlite3Init and OP_ParseSchema into the sqlite3InitCallback.
*/
typedef struct {
  sqlite3 *db;        /* The database being initialized */
  char **pzErrMsg;    /* Error message stored here */
  int iDb;            /* 0 for main database.  1 for TEMP, 2.. for ATTACHed */
  int rc;             /* Result code stored here */
} InitData;

/*
** Structure containing global configuration data for the SQLite library.
**
** This structure also contains some state information.
*/
struct Sqlite3Config {
  int bMemstat;                     /* True to enable memory status */
  int bCoreMutex;                   /* True to enable core mutexing */
  int bFullMutex;                   /* True to enable full mutexing */
  int bOpenUri;                     /* True to interpret filenames as URIs */
  int bUseCis;                      /* Use covering indices for full-scans */
  int mxStrlen;                     /* Maximum string length */
  int neverCorrupt;                 /* Database is always well-formed */
  int szLookaside;                  /* Default lookaside buffer size */
  int nLookaside;                   /* Default lookaside buffer count */
  sqlite3_mem_methods m;            /* Low-level memory allocation interface */
  sqlite3_mutex_methods mutex;      /* Low-level mutex interface */
  sqlite3_pcache_methods2 pcache2;  /* Low-level page-cache interface */
  void *pHeap;                      /* Heap storage space */
  int nHeap;                        /* Size of pHeap[] */
  int mnReq, mxReq;                 /* Min and max heap requests sizes */
  sqlite3_int64 szMmap;             /* mmap() space per open file */
  sqlite3_int64 mxMmap;             /* Maximum value for szMmap */
  void *pScratch;                   /* Scratch memory */
  int szScratch;                    /* Size of each scratch buffer */
  int nScratch;                     /* Number of scratch buffers */
  void *pPage;                      /* Page cache memory */
  int szPage;                       /* Size of each page in pPage[] */
  int nPage;                        /* Number of pages in pPage[] */
  int mxParserStack;                /* maximum depth of the parser stack */
  int sharedCacheEnabled;           /* true if shared-cache mode enabled */
  u32 szPma;                        /* Maximum Sorter PMA size */
  /* The above might be initialized to non-zero.  The following need to always
  ** initially be zero, however. */
  int isInit;                       /* True after initialization has finished */
  int inProgress;                   /* True while initialization in progress */
  int isMutexInit;                  /* True after mutexes are initialized */
  int isMallocInit;                 /* True after malloc is initialized */
  int isPCacheInit;                 /* True after malloc is initialized */
  int nRefInitMutex;                /* Number of users of pInitMutex */
  sqlite3_mutex *pInitMutex;        /* Mutex used by sqlite3_initialize() */
  void (*xLog)(void*,int,const char*); /* Function for logging */
  void *pLogArg;                       /* First argument to xLog() */
#ifdef SQLITE_ENABLE_SQLLOG
  void(*xSqllog)(void*,sqlite3*,const char*, int);
  void *pSqllogArg;
#endif
#ifdef SQLITE_VDBE_COVERAGE
  /* The following callback (if not NULL) is invoked on every VDBE branch
  ** operation.  Set the callback using SQLITE_TESTCTRL_VDBE_COVERAGE.
  */
  void (*xVdbeBranch)(void*,int iSrcLine,u8 eThis,u8 eMx);  /* Callback */
  void *pVdbeBranchArg;                                     /* 1st argument */
#endif
#ifndef SQLITE_OMIT_BUILTIN_TEST
  int (*xTestCallback)(int);        /* Invoked by sqlite3FaultSim() */
#endif
  int bLocaltimeFault;              /* True to fail localtime() calls */
};

/*
** This macro is used inside of assert() statements to indicate that
** the assert is only valid on a well-formed database.  Instead of:
**
**     assert( X );
**
** One writes:
**
**     assert( X || CORRUPT_DB );
**
** CORRUPT_DB is true during normal operation.  CORRUPT_DB does not indicate
** that the database is definitely corrupt, only that it might be corrupt.
** For most test cases, CORRUPT_DB is set to false using a special
** sqlite3_test_control().  This enables assert() statements to prove
** things that are always true for well-formed databases.
*/
#define CORRUPT_DB  (sqlite3Config.neverCorrupt==0)

/*
** Context pointer passed down through the tree-walk.
*/
struct Walker {
  int (*xExprCallback)(Walker*, Expr*);     /* Callback for expressions */
  int (*xSelectCallback)(Walker*,Select*);  /* Callback for SELECTs */
  void (*xSelectCallback2)(Walker*,Select*);/* Second callback for SELECTs */
  Parse *pParse;                            /* Parser context.  */
  int walkerDepth;                          /* Number of subqueries */
  u8 eCode;                                 /* A small processing code */
  union {                                   /* Extra data for callback */
    NameContext *pNC;                          /* Naming context */
    int n;                                     /* A counter */
    int iCur;                                  /* A cursor number */
    SrcList *pSrcList;                         /* FROM clause */
    struct SrcCount *pSrcCount;                /* Counting column references */
  } u;
};

/* Forward declarations */
int sqlite3WalkExpr(Walker*, Expr*);
int sqlite3WalkExprList(Walker*, ExprList*);
int sqlite3WalkSelect(Walker*, Select*);
int sqlite3WalkSelectExpr(Walker*, Select*);
int sqlite3WalkSelectFrom(Walker*, Select*);
int sqlite3ExprWalkNoop(Walker*, Expr*);

/*
** Return code from the parse-tree walking primitives and their
** callbacks.
*/
#define WRC_Continue    0   /* Continue down into children */
#define WRC_Prune       1   /* Omit children but continue walking siblings */
#define WRC_Abort       2   /* Abandon the tree walk */

/*
** An instance of this structure represents a set of one or more CTEs
** (common table expressions) created by a single WITH clause.
*/
struct With {
  int nCte;                       /* Number of CTEs in the WITH clause */
  With *pOuter;                   /* Containing WITH clause, or NULL */
  struct Cte {                    /* For each CTE in the WITH clause.... */
    char *zName;                    /* Name of this CTE */
    ExprList *pCols;                /* List of explicit column names, or NULL */
    Select *pSelect;                /* The definition of this CTE */
    const char *zErr;               /* Error message for circular references */
  } a[1];
};

#ifdef SQLITE_DEBUG
/*
** An instance of the TreeView object is used for printing the content of
** data structures on sqlite3DebugPrintf() using a tree-like view.
*/
struct TreeView {
  int iLevel;             /* Which level of the tree we are on */
  u8  bLine[100];         /* Draw vertical in column i if bLine[i] is true */
};
#endif /* SQLITE_DEBUG */

/*
** Assuming zIn points to the first byte of a UTF-8 character,
** advance zIn to point to the first byte of the next UTF-8 character.
*/
#define SQLITE_SKIP_UTF8(zIn) {                        \
  if( (*(zIn++))>=0xc0 ){                              \
    while( (*zIn & 0xc0)==0x80 ){ zIn++; }             \
  }                                                    \
}

/*
** The SQLITE_*_BKPT macros are substitutes for the error codes with
** the same name but without the _BKPT suffix.  These macros invoke
** routines that report the line-number on which the error originated
** using sqlite3_log().  The routines also provide a convenient place
** to set a debugger breakpoint.
*/
int sqlite3CorruptError(int);
int sqlite3MisuseError(int);
int sqlite3CantopenError(int);
#define SQLITE_CORRUPT_BKPT sqlite3CorruptError(__LINE__)
#define SQLITE_MISUSE_BKPT sqlite3MisuseError(__LINE__)
#define SQLITE_CANTOPEN_BKPT sqlite3CantopenError(__LINE__)


/*
** FTS4 is really an extension for FTS3.  It is enabled using the
** SQLITE_ENABLE_FTS3 macro.  But to avoid confusion we also call
** the SQLITE_ENABLE_FTS4 macro to serve as an alias for SQLITE_ENABLE_FTS3.
*/
#if defined(SQLITE_ENABLE_FTS4) && !defined(SQLITE_ENABLE_FTS3)
# define SQLITE_ENABLE_FTS3 1
#endif

/*
** The ctype.h header is needed for non-ASCII systems.  It is also
** needed by FTS3 when FTS3 is included in the amalgamation.
*/
#if !defined(SQLITE_ASCII) || \
    (defined(SQLITE_ENABLE_FTS3) && defined(SQLITE_AMALGAMATION))
# include <ctype.h>
#endif

/*
** The following macros mimic the standard library functions toupper(),
** isspace(), isalnum(), isdigit() and isxdigit(), respectively. The
** sqlite versions only work for ASCII characters, regardless of locale.
*/
#ifdef SQLITE_ASCII
# define sqlite3Toupper(x)  ((x)&~(sqlite3CtypeMap[(unsigned char)(x)]&0x20))
# define sqlite3Isspace(x)   (sqlite3CtypeMap[(unsigned char)(x)]&0x01)
# define sqlite3Isalnum(x)   (sqlite3CtypeMap[(unsigned char)(x)]&0x06)
# define sqlite3Isalpha(x)   (sqlite3CtypeMap[(unsigned char)(x)]&0x02)
# define sqlite3Isdigit(x)   (sqlite3CtypeMap[(unsigned char)(x)]&0x04)
# define sqlite3Isxdigit(x)  (sqlite3CtypeMap[(unsigned char)(x)]&0x08)
# define sqlite3Tolower(x)   (sqlite3UpperToLower[(unsigned char)(x)])
#else
# define sqlite3Toupper(x)   toupper((unsigned char)(x))
# define sqlite3Isspace(x)   isspace((unsigned char)(x))
# define sqlite3Isalnum(x)   isalnum((unsigned char)(x))
# define sqlite3Isalpha(x)   isalpha((unsigned char)(x))
# define sqlite3Isdigit(x)   isdigit((unsigned char)(x))
# define sqlite3Isxdigit(x)  isxdigit((unsigned char)(x))
# define sqlite3Tolower(x)   tolower((unsigned char)(x))
#endif
#ifndef SQLITE_OMIT_COMPILEOPTION_DIAGS
int sqlite3IsIdChar(u8);
#endif

/*
** Internal function prototypes
*/
#define sqlite3StrICmp sqlite3_stricmp
int sqlite3Strlen30(const char*);
#define sqlite3StrNICmp sqlite3_strnicmp

int sqlite3MallocInit(void);
void sqlite3MallocEnd(void);
void *sqlite3Malloc(u64);
void *sqlite3MallocZero(u64);
void *sqlite3DbMallocZero(sqlite3*, u64);
void *sqlite3DbMallocRaw(sqlite3*, u64);
char *sqlite3DbStrDup(sqlite3*,const char*);
char *sqlite3DbStrNDup(sqlite3*,const char*, u64);
void *sqlite3Realloc(void*, u64);
void *sqlite3DbReallocOrFree(sqlite3 *, void *, u64);
void *sqlite3DbRealloc(sqlite3 *, void *, u64);
void sqlite3DbFree(sqlite3*, void*);
int sqlite3MallocSize(void*);
int sqlite3DbMallocSize(sqlite3*, void*);
void *sqlite3ScratchMalloc(int);
void sqlite3ScratchFree(void*);
void *sqlite3PageMalloc(int);
void sqlite3PageFree(void*);
void sqlite3MemSetDefault(void);
#ifndef SQLITE_OMIT_BUILTIN_TEST
void sqlite3BenignMallocHooks(void (*)(void), void (*)(void));
#endif
int sqlite3HeapNearlyFull(void);

/*
** On systems with ample stack space and that support alloca(), make
** use of alloca() to obtain space for large automatic objects.  By default,
** obtain space from malloc().
**
** The alloca() routine never returns NULL.  This will cause code paths
** that deal with sqlite3StackAlloc() failures to be unreachable.
*/
#ifdef SQLITE_USE_ALLOCA
# define sqlite3StackAllocRaw(D,N)   alloca(N)
# define sqlite3StackAllocZero(D,N)  memset(alloca(N), 0, N)
# define sqlite3StackFree(D,P)       
#else
# define sqlite3StackAllocRaw(D,N)   sqlite3DbMallocRaw(D,N)
# define sqlite3StackAllocZero(D,N)  sqlite3DbMallocZero(D,N)
# define sqlite3StackFree(D,P)       sqlite3DbFree(D,P)
#endif

#ifdef SQLITE_ENABLE_MEMSYS3
const sqlite3_mem_methods *sqlite3MemGetMemsys3(void);
#endif
#ifdef SQLITE_ENABLE_MEMSYS5
const sqlite3_mem_methods *sqlite3MemGetMemsys5(void);
#endif


#ifndef SQLITE_MUTEX_OMIT
  sqlite3_mutex_methods const *sqlite3DefaultMutex(void);
  sqlite3_mutex_methods const *sqlite3NoopMutex(void);
  sqlite3_mutex *sqlite3MutexAlloc(int);
  int sqlite3MutexInit(void);
  int sqlite3MutexEnd(void);
#endif

sqlite3_int64 sqlite3StatusValue(int);
void sqlite3StatusUp(int, int);
void sqlite3StatusDown(int, int);
void sqlite3StatusSet(int, int);

/* Access to mutexes used by sqlite3_status() */
sqlite3_mutex *sqlite3Pcache1Mutex(void);
sqlite3_mutex *sqlite3MallocMutex(void);

#ifndef SQLITE_OMIT_FLOATING_POINT
  int sqlite3IsNaN(double);
#else
# define sqlite3IsNaN(X)  0
#endif

/*
** An instance of the following structure holds information about SQL
** functions arguments that are the parameters to the printf() function.
*/
struct PrintfArguments {
  int nArg;                /* Total number of arguments */
  int nUsed;               /* Number of arguments used so far */
  sqlite3_value **apArg;   /* The argument values */
};

#define SQLITE_PRINTF_INTERNAL 0x01
#define SQLITE_PRINTF_SQLFUNC  0x02
void sqlite3VXPrintf(StrAccum*, u32, const char*, va_list);
void sqlite3XPrintf(StrAccum*, u32, const char*, ...);
char *sqlite3MPrintf(sqlite3*,const char*, ...);
char *sqlite3VMPrintf(sqlite3*,const char*, va_list);
#if defined(SQLITE_DEBUG) || defined(SQLITE_HAVE_OS_TRACE)
  void sqlite3DebugPrintf(const char*, ...);
#endif
#if defined(SQLITE_TEST)
  void *sqlite3TestTextToPtr(const char*);
#endif

#if defined(SQLITE_DEBUG)
  void sqlite3TreeViewExpr(TreeView*, const Expr*, u8);
  void sqlite3TreeViewExprList(TreeView*, const ExprList*, u8, const char*);
  void sqlite3TreeViewSelect(TreeView*, const Select*, u8);
#endif


void sqlite3SetString(char **, sqlite3*, const char*);
void sqlite3ErrorMsg(Parse*, const char*, ...);
int sqlite3Dequote(char*);
int sqlite3KeywordCode(const unsigned char*, int);
int sqlite3RunParser(Parse*, const char*, char **);
void sqlite3FinishCoding(Parse*);
int sqlite3GetTempReg(Parse*);
void sqlite3ReleaseTempReg(Parse*,int);
int sqlite3GetTempRange(Parse*,int);
void sqlite3ReleaseTempRange(Parse*,int,int);
void sqlite3ClearTempRegCache(Parse*);
Expr *sqlite3ExprAlloc(sqlite3*,int,const Token*,int);
Expr *sqlite3Expr(sqlite3*,int,const char*);
void sqlite3ExprAttachSubtrees(sqlite3*,Expr*,Expr*,Expr*);
Expr *sqlite3PExpr(Parse*, int, Expr*, Expr*, const Token*);
Expr *sqlite3ExprAnd(sqlite3*,Expr*, Expr*);
Expr *sqlite3ExprFunction(Parse*,ExprList*, Token*);
void sqlite3ExprAssignVarNumber(Parse*, Expr*);
void sqlite3ExprDelete(sqlite3*, Expr*);
ExprList *sqlite3ExprListAppend(Parse*,ExprList*,Expr*);
void sqlite3ExprListSetName(Parse*,ExprList*,Token*,int);
void sqlite3ExprListSetSpan(Parse*,ExprList*,ExprSpan*);
void sqlite3ExprListDelete(sqlite3*, ExprList*);
u32 sqlite3ExprListFlags(const ExprList*);
int sqlite3Init(sqlite3*, char**);
int sqlite3InitCallback(void*, int, char**, char**);
void sqlite3Pragma(Parse*,Token*,Token*,Token*,int);
void sqlite3ResetAllSchemasOfConnection(sqlite3*);
void sqlite3ResetOneSchema(sqlite3*,int);
void sqlite3CollapseDatabaseArray(sqlite3*);
void sqlite3BeginParse(Parse*,int);
void sqlite3CommitInternalChanges(sqlite3*);
Table *sqlite3ResultSetOfSelect(Parse*,Select*);
void sqlite3OpenMasterTable(Parse *, int);
Index *sqlite3PrimaryKeyIndex(Table*);
i16 sqlite3ColumnOfIndex(Index*, i16);
void sqlite3StartTable(Parse*,Token*,Token*,int,int,int,int);
void sqlite3AddColumn(Parse*,Token*);
void sqlite3AddNotNull(Parse*, int);
void sqlite3AddPrimaryKey(Parse*, ExprList*, int, int, int);
void sqlite3AddCheckConstraint(Parse*, Expr*);
void sqlite3AddColumnType(Parse*,Token*);
void sqlite3AddDefaultValue(Parse*,ExprSpan*);
void sqlite3AddCollateType(Parse*, Token*);
void sqlite3EndTable(Parse*,Token*,Token*,u8,Select*);
int sqlite3ParseUri(const char*,const char*,unsigned int*,
                    sqlite3_vfs**,char**,char **);
Btree *sqlite3DbNameToBtree(sqlite3*,const char*);
int sqlite3CodeOnce(Parse *);

#ifdef SQLITE_OMIT_BUILTIN_TEST
# define sqlite3FaultSim(X) SQLITE_OK
#else
  int sqlite3FaultSim(int);
#endif

Bitvec *sqlite3BitvecCreate(u32);
int sqlite3BitvecTest(Bitvec*, u32);
int sqlite3BitvecTestNotNull(Bitvec*, u32);
int sqlite3BitvecSet(Bitvec*, u32);
void sqlite3BitvecClear(Bitvec*, u32, void*);
void sqlite3BitvecDestroy(Bitvec*);
u32 sqlite3BitvecSize(Bitvec*);
#ifndef SQLITE_OMIT_BUILTIN_TEST
int sqlite3BitvecBuiltinTest(int,int*);
#endif

RowSet *sqlite3RowSetInit(sqlite3*, void*, unsigned int);
void sqlite3RowSetClear(RowSet*);
void sqlite3RowSetInsert(RowSet*, i64);
int sqlite3RowSetTest(RowSet*, int iBatch, i64);
int sqlite3RowSetNext(RowSet*, i64*);

void sqlite3CreateView(Parse*,Token*,Token*,Token*,Select*,int,int);

#if !defined(SQLITE_OMIT_VIEW) || !defined(SQLITE_OMIT_VIRTUALTABLE)
  int sqlite3ViewGetColumnNames(Parse*,Table*);
#else
# define sqlite3ViewGetColumnNames(A,B) 0
#endif

#if SQLITE_MAX_ATTACHED>30
  int sqlite3DbMaskAllZero(yDbMask);
#endif
void sqlite3DropTable(Parse*, SrcList*, int, int);
void sqlite3CodeDropTable(Parse*, Table*, int, int);
void sqlite3DeleteTable(sqlite3*, Table*);
#ifndef SQLITE_OMIT_AUTOINCREMENT
  void sqlite3AutoincrementBegin(Parse *pParse);
  void sqlite3AutoincrementEnd(Parse *pParse);
#else
# define sqlite3AutoincrementBegin(X)
# define sqlite3AutoincrementEnd(X)
#endif
void sqlite3Insert(Parse*, SrcList*, Select*, IdList*, int);
void *sqlite3ArrayAllocate(sqlite3*,void*,int,int*,int*);
IdList *sqlite3IdListAppend(sqlite3*, IdList*, Token*);
int sqlite3IdListIndex(IdList*,const char*);
SrcList *sqlite3SrcListEnlarge(sqlite3*, SrcList*, int, int);
SrcList *sqlite3SrcListAppend(sqlite3*, SrcList*, Token*, Token*);
SrcList *sqlite3SrcListAppendFromTerm(Parse*, SrcList*, Token*, Token*,
                                      Token*, Select*, Expr*, IdList*);
void sqlite3SrcListIndexedBy(Parse *, SrcList *, Token *);
int sqlite3IndexedByLookup(Parse *, struct SrcList_item *);
void sqlite3SrcListShiftJoinType(SrcList*);
void sqlite3SrcListAssignCursors(Parse*, SrcList*);
void sqlite3IdListDelete(sqlite3*, IdList*);
void sqlite3SrcListDelete(sqlite3*, SrcList*);
Index *sqlite3AllocateIndexObject(sqlite3*,i16,int,char**);
Index *sqlite3CreateIndex(Parse*,Token*,Token*,SrcList*,ExprList*,int,Token*,
                          Expr*, int, int);
void sqlite3DropIndex(Parse*, SrcList*, int);
int sqlite3Select(Parse*, Select*, SelectDest*);
Select *sqlite3SelectNew(Parse*,ExprList*,SrcList*,Expr*,ExprList*,
                         Expr*,ExprList*,u16,Expr*,Expr*);
void sqlite3SelectDelete(sqlite3*, Select*);
Table *sqlite3SrcListLookup(Parse*, SrcList*);
int sqlite3IsReadOnly(Parse*, Table*, int);
void sqlite3OpenTable(Parse*, int iCur, int iDb, Table*, int);
#if defined(SQLITE_ENABLE_UPDATE_DELETE_LIMIT) && !defined(SQLITE_OMIT_SUBQUERY)
Expr *sqlite3LimitWhere(Parse*,SrcList*,Expr*,ExprList*,Expr*,Expr*,char*);
#endif
void sqlite3DeleteFrom(Parse*, SrcList*, Expr*);
void sqlite3Update(Parse*, SrcList*, ExprList*, Expr*, int);
WhereInfo *sqlite3WhereBegin(Parse*,SrcList*,Expr*,ExprList*,ExprList*,u16,int);
void sqlite3WhereEnd(WhereInfo*);
u64 sqlite3WhereOutputRowCount(WhereInfo*);
int sqlite3WhereIsDistinct(WhereInfo*);
int sqlite3WhereIsOrdered(WhereInfo*);
int sqlite3WhereIsSorted(WhereInfo*);
int sqlite3WhereContinueLabel(WhereInfo*);
int sqlite3WhereBreakLabel(WhereInfo*);
int sqlite3WhereOkOnePass(WhereInfo*, int*);
int sqlite3ExprCodeGetColumn(Parse*, Table*, int, int, int, u8);
void sqlite3ExprCodeGetColumnOfTable(Vdbe*, Table*, int, int, int);
void sqlite3ExprCodeMove(Parse*, int, int, int);
void sqlite3ExprCacheStore(Parse*, int, int, int);
void sqlite3ExprCachePush(Parse*);
void sqlite3ExprCachePop(Parse*);
void sqlite3ExprCacheRemove(Parse*, int, int);
void sqlite3ExprCacheClear(Parse*);
void sqlite3ExprCacheAffinityChange(Parse*, int, int);
void sqlite3ExprCode(Parse*, Expr*, int);
void sqlite3ExprCodeFactorable(Parse*, Expr*, int);
void sqlite3ExprCodeAtInit(Parse*, Expr*, int, u8);
int sqlite3ExprCodeTemp(Parse*, Expr*, int*);
int sqlite3ExprCodeTarget(Parse*, Expr*, int);
void sqlite3ExprCodeAndCache(Parse*, Expr*, int);
int sqlite3ExprCodeExprList(Parse*, ExprList*, int, u8);
#define SQLITE_ECEL_DUP      0x01  /* Deep, not shallow copies */
#define SQLITE_ECEL_FACTOR   0x02  /* Factor out constant terms */
void sqlite3ExprIfTrue(Parse*, Expr*, int, int);
void sqlite3ExprIfFalse(Parse*, Expr*, int, int);
void sqlite3ExprIfFalseDup(Parse*, Expr*, int, int);
Table *sqlite3FindTable(sqlite3*,const char*, const char*);
Table *sqlite3LocateTable(Parse*,int isView,const char*, const char*);
Table *sqlite3LocateTableItem(Parse*,int isView,struct SrcList_item *);
Index *sqlite3FindIndex(sqlite3*,const char*, const char*);
void sqlite3UnlinkAndDeleteTable(sqlite3*,int,const char*);
void sqlite3UnlinkAndDeleteIndex(sqlite3*,int,const char*);
void sqlite3Vacuum(Parse*);
int sqlite3RunVacuum(char**, sqlite3*);
char *sqlite3NameFromToken(sqlite3*, Token*);
int sqlite3ExprCompare(Expr*, Expr*, int);
int sqlite3ExprListCompare(ExprList*, ExprList*, int);
int sqlite3ExprImpliesExpr(Expr*, Expr*, int);
void sqlite3ExprAnalyzeAggregates(NameContext*, Expr*);
void sqlite3ExprAnalyzeAggList(NameContext*,ExprList*);
int sqlite3FunctionUsesThisSrc(Expr*, SrcList*);
Vdbe *sqlite3GetVdbe(Parse*);
#ifndef SQLITE_OMIT_BUILTIN_TEST
void sqlite3PrngSaveState(void);
void sqlite3PrngRestoreState(void);
#endif
void sqlite3RollbackAll(sqlite3*,int);
void sqlite3CodeVerifySchema(Parse*, int);
void sqlite3CodeVerifyNamedSchema(Parse*, const char *zDb);
void sqlite3BeginTransaction(Parse*, int);
void sqlite3CommitTransaction(Parse*);
void sqlite3RollbackTransaction(Parse*);
void sqlite3Savepoint(Parse*, int, Token*);
void sqlite3CloseSavepoints(sqlite3 *);
void sqlite3LeaveMutexAndCloseZombie(sqlite3*);
int sqlite3ExprIsConstant(Expr*);
int sqlite3ExprIsConstantNotJoin(Expr*);
<<<<<<< HEAD
int sqlite3ExprIsConstantOrFunction(Expr*);
int sqlite3ExprContainsSubquery(Expr*);
=======
int sqlite3ExprIsConstantOrFunction(Expr*, u8);
int sqlite3ExprIsTableConstant(Expr*,int);
>>>>>>> 82d7aea6
int sqlite3ExprIsInteger(Expr*, int*);
int sqlite3ExprCanBeNull(const Expr*);
int sqlite3ExprNeedsNoAffinityChange(const Expr*, char);
int sqlite3IsRowid(const char*);
void sqlite3GenerateRowDelete(Parse*,Table*,Trigger*,int,int,int,i16,u8,u8,u8);
void sqlite3GenerateRowIndexDelete(Parse*, Table*, int, int, int*);
int sqlite3GenerateIndexKey(Parse*, Index*, int, int, int, int*,Index*,int);
void sqlite3ResolvePartIdxLabel(Parse*,int);
void sqlite3GenerateConstraintChecks(Parse*,Table*,int*,int,int,int,int,
                                     u8,u8,int,int*);
void sqlite3CompleteInsertion(Parse*,Table*,int,int,int,int*,int,int,int);
int sqlite3OpenTableAndIndices(Parse*, Table*, int, int, u8*, int*, int*);
void sqlite3BeginWriteOperation(Parse*, int, int);
void sqlite3MultiWrite(Parse*);
void sqlite3MayAbort(Parse*);
void sqlite3HaltConstraint(Parse*, int, int, char*, i8, u8);
void sqlite3UniqueConstraint(Parse*, int, Index*);
void sqlite3RowidConstraint(Parse*, int, Table*);
Expr *sqlite3ExprDup(sqlite3*,Expr*,int);
ExprList *sqlite3ExprListDup(sqlite3*,ExprList*,int);
SrcList *sqlite3SrcListDup(sqlite3*,SrcList*,int);
IdList *sqlite3IdListDup(sqlite3*,IdList*);
Select *sqlite3SelectDup(sqlite3*,Select*,int);
#if SELECTTRACE_ENABLED
void sqlite3SelectSetName(Select*,const char*);
#else
# define sqlite3SelectSetName(A,B)
#endif
void sqlite3FuncDefInsert(FuncDefHash*, FuncDef*);
FuncDef *sqlite3FindFunction(sqlite3*,const char*,int,int,u8,u8);
void sqlite3RegisterBuiltinFunctions(sqlite3*);
void sqlite3RegisterDateTimeFunctions(void);
void sqlite3RegisterGlobalFunctions(void);
int sqlite3SafetyCheckOk(sqlite3*);
int sqlite3SafetyCheckSickOrOk(sqlite3*);
void sqlite3ChangeCookie(Parse*, int);

#if !defined(SQLITE_OMIT_VIEW) && !defined(SQLITE_OMIT_TRIGGER)
void sqlite3MaterializeView(Parse*, Table*, Expr*, int);
#endif

#ifndef SQLITE_OMIT_TRIGGER
  void sqlite3BeginTrigger(Parse*, Token*,Token*,int,int,IdList*,SrcList*,
                           Expr*,int, int);
  void sqlite3FinishTrigger(Parse*, TriggerStep*, Token*);
  void sqlite3DropTrigger(Parse*, SrcList*, int);
  void sqlite3DropTriggerPtr(Parse*, Trigger*);
  Trigger *sqlite3TriggersExist(Parse *, Table*, int, ExprList*, int *pMask);
  Trigger *sqlite3TriggerList(Parse *, Table *);
  void sqlite3CodeRowTrigger(Parse*, Trigger *, int, ExprList*, int, Table *,
                            int, int, int);
  void sqlite3CodeRowTriggerDirect(Parse *, Trigger *, Table *, int, int, int);
  void sqliteViewTriggers(Parse*, Table*, Expr*, int, ExprList*);
  void sqlite3DeleteTriggerStep(sqlite3*, TriggerStep*);
  TriggerStep *sqlite3TriggerSelectStep(sqlite3*,Select*);
  TriggerStep *sqlite3TriggerInsertStep(sqlite3*,Token*, IdList*,
                                        Select*,u8);
  TriggerStep *sqlite3TriggerUpdateStep(sqlite3*,Token*,ExprList*, Expr*, u8);
  TriggerStep *sqlite3TriggerDeleteStep(sqlite3*,Token*, Expr*);
  void sqlite3DeleteTrigger(sqlite3*, Trigger*);
  void sqlite3UnlinkAndDeleteTrigger(sqlite3*,int,const char*);
  u32 sqlite3TriggerColmask(Parse*,Trigger*,ExprList*,int,int,Table*,int);
# define sqlite3ParseToplevel(p) ((p)->pToplevel ? (p)->pToplevel : (p))
#else
# define sqlite3TriggersExist(B,C,D,E,F) 0
# define sqlite3DeleteTrigger(A,B)
# define sqlite3DropTriggerPtr(A,B)
# define sqlite3UnlinkAndDeleteTrigger(A,B,C)
# define sqlite3CodeRowTrigger(A,B,C,D,E,F,G,H,I)
# define sqlite3CodeRowTriggerDirect(A,B,C,D,E,F)
# define sqlite3TriggerList(X, Y) 0
# define sqlite3ParseToplevel(p) p
# define sqlite3TriggerColmask(A,B,C,D,E,F,G) 0
#endif

int sqlite3JoinType(Parse*, Token*, Token*, Token*);
void sqlite3CreateForeignKey(Parse*, ExprList*, Token*, ExprList*, int);
void sqlite3DeferForeignKey(Parse*, int);
#ifndef SQLITE_OMIT_AUTHORIZATION
  void sqlite3AuthRead(Parse*,Expr*,Schema*,SrcList*);
  int sqlite3AuthCheck(Parse*,int, const char*, const char*, const char*);
  void sqlite3AuthContextPush(Parse*, AuthContext*, const char*);
  void sqlite3AuthContextPop(AuthContext*);
  int sqlite3AuthReadCol(Parse*, const char *, const char *, int);
#else
# define sqlite3AuthRead(a,b,c,d)
# define sqlite3AuthCheck(a,b,c,d,e)    SQLITE_OK
# define sqlite3AuthContextPush(a,b,c)
# define sqlite3AuthContextPop(a)  ((void)(a))
#endif
void sqlite3Attach(Parse*, Expr*, Expr*, Expr*);
void sqlite3Detach(Parse*, Expr*);
void sqlite3FixInit(DbFixer*, Parse*, int, const char*, const Token*);
int sqlite3FixSrcList(DbFixer*, SrcList*);
int sqlite3FixSelect(DbFixer*, Select*);
int sqlite3FixExpr(DbFixer*, Expr*);
int sqlite3FixExprList(DbFixer*, ExprList*);
int sqlite3FixTriggerStep(DbFixer*, TriggerStep*);
int sqlite3AtoF(const char *z, double*, int, u8);
int sqlite3GetInt32(const char *, int*);
int sqlite3Atoi(const char*);
int sqlite3Utf16ByteLen(const void *pData, int nChar);
int sqlite3Utf8CharLen(const char *pData, int nByte);
u32 sqlite3Utf8Read(const u8**);
LogEst sqlite3LogEst(u64);
LogEst sqlite3LogEstAdd(LogEst,LogEst);
#ifndef SQLITE_OMIT_VIRTUALTABLE
LogEst sqlite3LogEstFromDouble(double);
#endif
u64 sqlite3LogEstToInt(LogEst);

/*
** Routines to read and write variable-length integers.  These used to
** be defined locally, but now we use the varint routines in the util.c
** file.
*/
int sqlite3PutVarint(unsigned char*, u64);
u8 sqlite3GetVarint(const unsigned char *, u64 *);
u8 sqlite3GetVarint32(const unsigned char *, u32 *);
int sqlite3VarintLen(u64 v);

/*
** The common case is for a varint to be a single byte.  They following
** macros handle the common case without a procedure call, but then call
** the procedure for larger varints.
*/
#define getVarint32(A,B)  \
  (u8)((*(A)<(u8)0x80)?((B)=(u32)*(A)),1:sqlite3GetVarint32((A),(u32 *)&(B)))
#define putVarint32(A,B)  \
  (u8)(((u32)(B)<(u32)0x80)?(*(A)=(unsigned char)(B)),1:\
  sqlite3PutVarint((A),(B)))
#define getVarint    sqlite3GetVarint
#define putVarint    sqlite3PutVarint


const char *sqlite3IndexAffinityStr(Vdbe *, Index *);
void sqlite3TableAffinity(Vdbe*, Table*, int);
char sqlite3CompareAffinity(Expr *pExpr, char aff2);
int sqlite3IndexAffinityOk(Expr *pExpr, char idx_affinity);
char sqlite3ExprAffinity(Expr *pExpr);
int sqlite3Atoi64(const char*, i64*, int, u8);
int sqlite3DecOrHexToI64(const char*, i64*);
void sqlite3ErrorWithMsg(sqlite3*, int, const char*,...);
void sqlite3Error(sqlite3*,int);
void *sqlite3HexToBlob(sqlite3*, const char *z, int n);
u8 sqlite3HexToInt(int h);
int sqlite3TwoPartName(Parse *, Token *, Token *, Token **);

#if defined(SQLITE_NEED_ERR_NAME)
const char *sqlite3ErrName(int);
#endif

const char *sqlite3ErrStr(int);
int sqlite3ReadSchema(Parse *pParse);
CollSeq *sqlite3FindCollSeq(sqlite3*,u8 enc, const char*,int);
CollSeq *sqlite3LocateCollSeq(Parse *pParse, const char*zName);
CollSeq *sqlite3ExprCollSeq(Parse *pParse, Expr *pExpr);
Expr *sqlite3ExprAddCollateToken(Parse *pParse, Expr*, const Token*, int);
Expr *sqlite3ExprAddCollateString(Parse*,Expr*,const char*);
Expr *sqlite3ExprSkipCollate(Expr*);
int sqlite3CheckCollSeq(Parse *, CollSeq *);
int sqlite3CheckObjectName(Parse *, const char *);
void sqlite3VdbeSetChanges(sqlite3 *, int);
int sqlite3AddInt64(i64*,i64);
int sqlite3SubInt64(i64*,i64);
int sqlite3MulInt64(i64*,i64);
int sqlite3AbsInt32(int);
#ifdef SQLITE_ENABLE_8_3_NAMES
void sqlite3FileSuffix3(const char*, char*);
#else
# define sqlite3FileSuffix3(X,Y)
#endif
u8 sqlite3GetBoolean(const char *z,u8);

const void *sqlite3ValueText(sqlite3_value*, u8);
int sqlite3ValueBytes(sqlite3_value*, u8);
void sqlite3ValueSetStr(sqlite3_value*, int, const void *,u8, 
                        void(*)(void*));
void sqlite3ValueSetNull(sqlite3_value*);
void sqlite3ValueFree(sqlite3_value*);
sqlite3_value *sqlite3ValueNew(sqlite3 *);
char *sqlite3Utf16to8(sqlite3 *, const void*, int, u8);
int sqlite3ValueFromExpr(sqlite3 *, Expr *, u8, u8, sqlite3_value **);
void sqlite3ValueApplyAffinity(sqlite3_value *, u8, u8);
#ifndef SQLITE_AMALGAMATION
extern const unsigned char sqlite3OpcodeProperty[];
extern const unsigned char sqlite3UpperToLower[];
extern const unsigned char sqlite3CtypeMap[];
extern const Token sqlite3IntTokens[];
extern SQLITE_WSD struct Sqlite3Config sqlite3Config;
extern SQLITE_WSD FuncDefHash sqlite3GlobalFunctions;
#ifndef SQLITE_OMIT_WSD
extern int sqlite3PendingByte;
#endif
#endif
void sqlite3RootPageMoved(sqlite3*, int, int, int);
void sqlite3Reindex(Parse*, Token*, Token*);
void sqlite3AlterFunctions(void);
void sqlite3AlterRenameTable(Parse*, SrcList*, Token*);
int sqlite3GetToken(const unsigned char *, int *);
void sqlite3NestedParse(Parse*, const char*, ...);
void sqlite3ExpirePreparedStatements(sqlite3*);
int sqlite3CodeSubselect(Parse *, Expr *, int, int);
void sqlite3SelectPrep(Parse*, Select*, NameContext*);
void sqlite3SelectWrongNumTermsError(Parse *pParse, Select *p);
int sqlite3MatchSpanName(const char*, const char*, const char*, const char*);
int sqlite3ResolveExprNames(NameContext*, Expr*);
void sqlite3ResolveSelectNames(Parse*, Select*, NameContext*);
void sqlite3ResolveSelfReference(Parse*,Table*,int,Expr*,ExprList*);
int sqlite3ResolveOrderGroupBy(Parse*, Select*, ExprList*, const char*);
void sqlite3ColumnDefault(Vdbe *, Table *, int, int);
void sqlite3AlterFinishAddColumn(Parse *, Token *);
void sqlite3AlterBeginAddColumn(Parse *, SrcList *);
CollSeq *sqlite3GetCollSeq(Parse*, u8, CollSeq *, const char*);
char sqlite3AffinityType(const char*, u8*);
void sqlite3Analyze(Parse*, Token*, Token*);
int sqlite3InvokeBusyHandler(BusyHandler*);
int sqlite3FindDb(sqlite3*, Token*);
int sqlite3FindDbName(sqlite3 *, const char *);
int sqlite3AnalysisLoad(sqlite3*,int iDB);
void sqlite3DeleteIndexSamples(sqlite3*,Index*);
void sqlite3DefaultRowEst(Index*);
void sqlite3RegisterLikeFunctions(sqlite3*, int);
int sqlite3IsLikeFunction(sqlite3*,Expr*,int*,char*);
void sqlite3MinimumFileFormat(Parse*, int, int);
void sqlite3SchemaClear(void *);
Schema *sqlite3SchemaGet(sqlite3 *, Btree *);
int sqlite3SchemaToIndex(sqlite3 *db, Schema *);
KeyInfo *sqlite3KeyInfoAlloc(sqlite3*,int,int);
void sqlite3KeyInfoUnref(KeyInfo*);
KeyInfo *sqlite3KeyInfoRef(KeyInfo*);
KeyInfo *sqlite3KeyInfoOfIndex(Parse*, Index*);
#ifdef SQLITE_DEBUG
int sqlite3KeyInfoIsWriteable(KeyInfo*);
#endif
int sqlite3CreateFunc(sqlite3 *, const char *, int, int, void *, 
  void (*)(sqlite3_context*,int,sqlite3_value **),
  void (*)(sqlite3_context*,int,sqlite3_value **), void (*)(sqlite3_context*),
  FuncDestructor *pDestructor
);
int sqlite3ApiExit(sqlite3 *db, int);
int sqlite3OpenTempDatabase(Parse *);

void sqlite3StrAccumInit(StrAccum*, sqlite3*, char*, int, int);
void sqlite3StrAccumAppend(StrAccum*,const char*,int);
void sqlite3StrAccumAppendAll(StrAccum*,const char*);
void sqlite3AppendChar(StrAccum*,int,char);
char *sqlite3StrAccumFinish(StrAccum*);
void sqlite3StrAccumReset(StrAccum*);
void sqlite3SelectDestInit(SelectDest*,int,int);
Expr *sqlite3CreateColumnExpr(sqlite3 *, SrcList *, int, int);

void sqlite3BackupRestart(sqlite3_backup *);
void sqlite3BackupUpdate(sqlite3_backup *, Pgno, const u8 *);

#ifdef SQLITE_ENABLE_STAT3_OR_STAT4
void sqlite3AnalyzeFunctions(void);
int sqlite3Stat4ProbeSetValue(Parse*,Index*,UnpackedRecord**,Expr*,u8,int,int*);
int sqlite3Stat4ValueFromExpr(Parse*, Expr*, u8, sqlite3_value**);
void sqlite3Stat4ProbeFree(UnpackedRecord*);
int sqlite3Stat4Column(sqlite3*, const void*, int, int, sqlite3_value**);
#endif

/*
** The interface to the LEMON-generated parser
*/
void *sqlite3ParserAlloc(void*(*)(u64));
void sqlite3ParserFree(void*, void(*)(void*));
void sqlite3Parser(void*, int, Token, Parse*);
#ifdef YYTRACKMAXSTACKDEPTH
  int sqlite3ParserStackPeak(void*);
#endif

void sqlite3AutoLoadExtensions(sqlite3*);
#ifndef SQLITE_OMIT_LOAD_EXTENSION
  void sqlite3CloseExtensions(sqlite3*);
#else
# define sqlite3CloseExtensions(X)
#endif

#ifndef SQLITE_OMIT_SHARED_CACHE
  void sqlite3TableLock(Parse *, int, int, u8, const char *);
#else
  #define sqlite3TableLock(v,w,x,y,z)
#endif

#ifdef SQLITE_TEST
  int sqlite3Utf8To8(unsigned char*);
#endif

#ifdef SQLITE_OMIT_VIRTUALTABLE
#  define sqlite3VtabClear(Y)
#  define sqlite3VtabSync(X,Y) SQLITE_OK
#  define sqlite3VtabRollback(X)
#  define sqlite3VtabCommit(X)
#  define sqlite3VtabInSync(db) 0
#  define sqlite3VtabLock(X) 
#  define sqlite3VtabUnlock(X)
#  define sqlite3VtabUnlockList(X)
#  define sqlite3VtabSavepoint(X, Y, Z) SQLITE_OK
#  define sqlite3GetVTable(X,Y)  ((VTable*)0)
#else
   void sqlite3VtabClear(sqlite3 *db, Table*);
   void sqlite3VtabDisconnect(sqlite3 *db, Table *p);
   int sqlite3VtabSync(sqlite3 *db, Vdbe*);
   int sqlite3VtabRollback(sqlite3 *db);
   int sqlite3VtabCommit(sqlite3 *db);
   void sqlite3VtabLock(VTable *);
   void sqlite3VtabUnlock(VTable *);
   void sqlite3VtabUnlockList(sqlite3*);
   int sqlite3VtabSavepoint(sqlite3 *, int, int);
   void sqlite3VtabImportErrmsg(Vdbe*, sqlite3_vtab*);
   VTable *sqlite3GetVTable(sqlite3*, Table*);
#  define sqlite3VtabInSync(db) ((db)->nVTrans>0 && (db)->aVTrans==0)
#endif
void sqlite3VtabMakeWritable(Parse*,Table*);
void sqlite3VtabBeginParse(Parse*, Token*, Token*, Token*, int);
void sqlite3VtabFinishParse(Parse*, Token*);
void sqlite3VtabArgInit(Parse*);
void sqlite3VtabArgExtend(Parse*, Token*);
int sqlite3VtabCallCreate(sqlite3*, int, const char *, char **);
int sqlite3VtabCallConnect(Parse*, Table*);
int sqlite3VtabCallDestroy(sqlite3*, int, const char *);
int sqlite3VtabBegin(sqlite3 *, VTable *);
FuncDef *sqlite3VtabOverloadFunction(sqlite3 *,FuncDef*, int nArg, Expr*);
void sqlite3InvalidFunction(sqlite3_context*,int,sqlite3_value**);
sqlite3_int64 sqlite3StmtCurrentTime(sqlite3_context*);
int sqlite3VdbeParameterIndex(Vdbe*, const char*, int);
int sqlite3TransferBindings(sqlite3_stmt *, sqlite3_stmt *);
void sqlite3ParserReset(Parse*);
int sqlite3Reprepare(Vdbe*);
void sqlite3ExprListCheckLength(Parse*, ExprList*, const char*);
CollSeq *sqlite3BinaryCompareCollSeq(Parse *, Expr *, Expr *);
int sqlite3TempInMemory(const sqlite3*);
const char *sqlite3JournalModename(int);
#ifndef SQLITE_OMIT_WAL
  int sqlite3Checkpoint(sqlite3*, int, int, int*, int*);
  int sqlite3WalDefaultHook(void*,sqlite3*,const char*,int);
#endif
#ifndef SQLITE_OMIT_CTE
  With *sqlite3WithAdd(Parse*,With*,Token*,ExprList*,Select*);
  void sqlite3WithDelete(sqlite3*,With*);
  void sqlite3WithPush(Parse*, With*, u8);
#else
#define sqlite3WithPush(x,y,z)
#define sqlite3WithDelete(x,y)
#endif

/* Declarations for functions in fkey.c. All of these are replaced by
** no-op macros if OMIT_FOREIGN_KEY is defined. In this case no foreign
** key functionality is available. If OMIT_TRIGGER is defined but
** OMIT_FOREIGN_KEY is not, only some of the functions are no-oped. In
** this case foreign keys are parsed, but no other functionality is 
** provided (enforcement of FK constraints requires the triggers sub-system).
*/
#if !defined(SQLITE_OMIT_FOREIGN_KEY) && !defined(SQLITE_OMIT_TRIGGER)
  void sqlite3FkCheck(Parse*, Table*, int, int, int*, int);
  void sqlite3FkDropTable(Parse*, SrcList *, Table*);
  void sqlite3FkActions(Parse*, Table*, ExprList*, int, int*, int);
  int sqlite3FkRequired(Parse*, Table*, int*, int);
  u32 sqlite3FkOldmask(Parse*, Table*);
  FKey *sqlite3FkReferences(Table *);
#else
  #define sqlite3FkActions(a,b,c,d,e,f)
  #define sqlite3FkCheck(a,b,c,d,e,f)
  #define sqlite3FkDropTable(a,b,c)
  #define sqlite3FkOldmask(a,b)         0
  #define sqlite3FkRequired(a,b,c,d)    0
#endif
#ifndef SQLITE_OMIT_FOREIGN_KEY
  void sqlite3FkDelete(sqlite3 *, Table*);
  int sqlite3FkLocateIndex(Parse*,Table*,FKey*,Index**,int**);
#else
  #define sqlite3FkDelete(a,b)
  #define sqlite3FkLocateIndex(a,b,c,d,e)
#endif


/*
** Available fault injectors.  Should be numbered beginning with 0.
*/
#define SQLITE_FAULTINJECTOR_MALLOC     0
#define SQLITE_FAULTINJECTOR_COUNT      1

/*
** The interface to the code in fault.c used for identifying "benign"
** malloc failures. This is only present if SQLITE_OMIT_BUILTIN_TEST
** is not defined.
*/
#ifndef SQLITE_OMIT_BUILTIN_TEST
  void sqlite3BeginBenignMalloc(void);
  void sqlite3EndBenignMalloc(void);
#else
  #define sqlite3BeginBenignMalloc()
  #define sqlite3EndBenignMalloc()
#endif

/*
** Allowed return values from sqlite3FindInIndex()
*/
#define IN_INDEX_ROWID        1   /* Search the rowid of the table */
#define IN_INDEX_EPH          2   /* Search an ephemeral b-tree */
#define IN_INDEX_INDEX_ASC    3   /* Existing index ASCENDING */
#define IN_INDEX_INDEX_DESC   4   /* Existing index DESCENDING */
#define IN_INDEX_NOOP         5   /* No table available. Use comparisons */
/*
** Allowed flags for the 3rd parameter to sqlite3FindInIndex().
*/
#define IN_INDEX_NOOP_OK     0x0001  /* OK to return IN_INDEX_NOOP */
#define IN_INDEX_MEMBERSHIP  0x0002  /* IN operator used for membership test */
#define IN_INDEX_LOOP        0x0004  /* IN operator used as a loop */
int sqlite3FindInIndex(Parse *, Expr *, u32, int*);

#ifdef SQLITE_ENABLE_ATOMIC_WRITE
  int sqlite3JournalOpen(sqlite3_vfs *, const char *, sqlite3_file *, int, int);
  int sqlite3JournalSize(sqlite3_vfs *);
  int sqlite3JournalCreate(sqlite3_file *);
  int sqlite3JournalExists(sqlite3_file *p);
#else
  #define sqlite3JournalSize(pVfs) ((pVfs)->szOsFile)
  #define sqlite3JournalExists(p) 1
#endif

void sqlite3MemJournalOpen(sqlite3_file *);
int sqlite3MemJournalSize(void);
int sqlite3IsMemJournal(sqlite3_file *);

void sqlite3ExprSetHeightAndFlags(Parse *pParse, Expr *p);
#if SQLITE_MAX_EXPR_DEPTH>0
  int sqlite3SelectExprHeight(Select *);
  int sqlite3ExprCheckHeight(Parse*, int);
#else
  #define sqlite3SelectExprHeight(x) 0
  #define sqlite3ExprCheckHeight(x,y)
#endif

u32 sqlite3Get4byte(const u8*);
void sqlite3Put4byte(u8*, u32);

#ifdef SQLITE_ENABLE_UNLOCK_NOTIFY
  void sqlite3ConnectionBlocked(sqlite3 *, sqlite3 *);
  void sqlite3ConnectionUnlocked(sqlite3 *db);
  void sqlite3ConnectionClosed(sqlite3 *db);
#else
  #define sqlite3ConnectionBlocked(x,y)
  #define sqlite3ConnectionUnlocked(x)
  #define sqlite3ConnectionClosed(x)
#endif

#ifdef SQLITE_DEBUG
  void sqlite3ParserTrace(FILE*, char *);
#endif

/*
** If the SQLITE_ENABLE IOTRACE exists then the global variable
** sqlite3IoTrace is a pointer to a printf-like routine used to
** print I/O tracing messages. 
*/
#ifdef SQLITE_ENABLE_IOTRACE
# define IOTRACE(A)  if( sqlite3IoTrace ){ sqlite3IoTrace A; }
  void sqlite3VdbeIOTraceSql(Vdbe*);
SQLITE_API SQLITE_EXTERN void (SQLITE_CDECL *sqlite3IoTrace)(const char*,...);
#else
# define IOTRACE(A)
# define sqlite3VdbeIOTraceSql(X)
#endif

/*
** These routines are available for the mem2.c debugging memory allocator
** only.  They are used to verify that different "types" of memory
** allocations are properly tracked by the system.
**
** sqlite3MemdebugSetType() sets the "type" of an allocation to one of
** the MEMTYPE_* macros defined below.  The type must be a bitmask with
** a single bit set.
**
** sqlite3MemdebugHasType() returns true if any of the bits in its second
** argument match the type set by the previous sqlite3MemdebugSetType().
** sqlite3MemdebugHasType() is intended for use inside assert() statements.
**
** sqlite3MemdebugNoType() returns true if none of the bits in its second
** argument match the type set by the previous sqlite3MemdebugSetType().
**
** Perhaps the most important point is the difference between MEMTYPE_HEAP
** and MEMTYPE_LOOKASIDE.  If an allocation is MEMTYPE_LOOKASIDE, that means
** it might have been allocated by lookaside, except the allocation was
** too large or lookaside was already full.  It is important to verify
** that allocations that might have been satisfied by lookaside are not
** passed back to non-lookaside free() routines.  Asserts such as the
** example above are placed on the non-lookaside free() routines to verify
** this constraint. 
**
** All of this is no-op for a production build.  It only comes into
** play when the SQLITE_MEMDEBUG compile-time option is used.
*/
#ifdef SQLITE_MEMDEBUG
  void sqlite3MemdebugSetType(void*,u8);
  int sqlite3MemdebugHasType(void*,u8);
  int sqlite3MemdebugNoType(void*,u8);
#else
# define sqlite3MemdebugSetType(X,Y)  /* no-op */
# define sqlite3MemdebugHasType(X,Y)  1
# define sqlite3MemdebugNoType(X,Y)   1
#endif
#define MEMTYPE_HEAP       0x01  /* General heap allocations */
#define MEMTYPE_LOOKASIDE  0x02  /* Heap that might have been lookaside */
#define MEMTYPE_SCRATCH    0x04  /* Scratch allocations */
#define MEMTYPE_PCACHE     0x08  /* Page cache allocations */

/*
** Threading interface
*/
#if SQLITE_MAX_WORKER_THREADS>0
int sqlite3ThreadCreate(SQLiteThread**,void*(*)(void*),void*);
int sqlite3ThreadJoin(SQLiteThread*, void**);
#endif

#if defined(SQLITE_ENABLE_DBSTAT_VTAB) || defined(SQLITE_TEST)
int sqlite3DbstatRegister(sqlite3*);
#endif

#endif /* _SQLITEINT_H_ */<|MERGE_RESOLUTION|>--- conflicted
+++ resolved
@@ -1308,13 +1308,8 @@
 #define SQLITE_SubqCoroutine  0x0100   /* Evaluate subqueries as coroutines */
 #define SQLITE_Transitive     0x0200   /* Transitive constraints */
 #define SQLITE_OmitNoopJoin   0x0400   /* Omit unused tables in joins */
-<<<<<<< HEAD
-#define SQLITE_Stat3          0x0800   /* Use the SQLITE_STAT3 table */
-#define SQLITE_AdjustOutEst   0x1000   /* Adjust output estimates using WHERE */
+#define SQLITE_Stat34         0x0800   /* Use STAT3 or STAT4 data */
 #define SQLITE_CursorHints    0x2000   /* Add OP_CursorHint opcodes */
-=======
-#define SQLITE_Stat34         0x0800   /* Use STAT3 or STAT4 data */
->>>>>>> 82d7aea6
 #define SQLITE_AllOpts        0xffff   /* All optimizations */
 
 /*
@@ -3408,13 +3403,9 @@
 void sqlite3LeaveMutexAndCloseZombie(sqlite3*);
 int sqlite3ExprIsConstant(Expr*);
 int sqlite3ExprIsConstantNotJoin(Expr*);
-<<<<<<< HEAD
-int sqlite3ExprIsConstantOrFunction(Expr*);
-int sqlite3ExprContainsSubquery(Expr*);
-=======
 int sqlite3ExprIsConstantOrFunction(Expr*, u8);
 int sqlite3ExprIsTableConstant(Expr*,int);
->>>>>>> 82d7aea6
+int sqlite3ExprContainsSubquery(Expr*);
 int sqlite3ExprIsInteger(Expr*, int*);
 int sqlite3ExprCanBeNull(const Expr*);
 int sqlite3ExprNeedsNoAffinityChange(const Expr*, char);
