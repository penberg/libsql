--- conflicted
+++ resolved
@@ -5827,7 +5827,6 @@
               }
             }
             pRight = sqlite3Expr(db, TK_ID, zName);
-<<<<<<< HEAD
             if( longNames ){
               zColname = sqlite3MPrintf(db, "%s.%s", zTabName, zName);
               zToFree = zColname;
@@ -5835,15 +5834,13 @@
               zColname = zName;
               zToFree = 0;
             }
-            if( pTabList->nSrc>1
-             && (  (pFrom->fg.jointype & JT_LTORJ)==0
-                 || !inAnyUsingClause(zName,pFrom,pTabList->nSrc-i-1) )
+            if( (pTabList->nSrc>1
+                 && (  (pFrom->fg.jointype & JT_LTORJ)==0
+                     || !inAnyUsingClause(zName,pFrom,pTabList->nSrc-i-1)
+                    )
+                )
+             || IN_RENAME_OBJECT
             ){
-=======
-            zColname = zName;
-            zToFree = 0;
-            if( longNames || pTabList->nSrc>1 || IN_RENAME_OBJECT ){
->>>>>>> cbde37d8
               Expr *pLeft;
               pLeft = sqlite3Expr(db, TK_ID, zTabName);
               pExpr = sqlite3PExpr(pParse, TK_DOT, pLeft, pRight);
