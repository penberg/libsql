# 2015-08-12
#
# The author disclaims copyright to this source code.  In place of
# a legal notice, here is a blessing:
#
#    May you do good and not evil.
#    May you find forgiveness for yourself and forgive others.
#    May you share freely, never taking more than you give.
#
#***********************************************************************
# This file implements tests for JSON SQL functions extension to the
# SQLite library.
#

set testdir [file dirname $argv0]
source $testdir/tester.tcl

do_execsql_test json101-1.1.00 {
  SELECT json_array(1,2.5,null,'hello');
} {[1,2.5,null,"hello"]}
do_execsql_test json101-1.1.01 {
  SELECT json_array(1,'{"abc":2.5,"def":null,"ghi":hello}',99);
  -- the second term goes in as a string:
} {[1,"{\\"abc\\":2.5,\\"def\\":null,\\"ghi\\":hello}",99]}
do_execsql_test json101-1.1.02 {
  SELECT json_array(1,json('{"abc":2.5,"def":null,"ghi":"hello"}'),99);
  -- the second term goes in as JSON
} {[1,{"abc":2.5,"def":null,"ghi":"hello"},99]}
do_execsql_test json101-1.1.03 {
  SELECT json_array(1,json_object('abc',2.5,'def',null,'ghi','hello'),99);
  -- the second term goes in as JSON
} {[1,{"abc":2.5,"def":null,"ghi":"hello"},99]}
do_execsql_test json101-1.2 {
  SELECT hex(json_array('String "\ Test'));
} {5B22537472696E67205C225C5C2054657374225D}
do_catchsql_test json101-1.3 {
  SELECT json_array(1,printf('%.1000c','x'),x'abcd',3);
} {1 {JSON cannot hold BLOB values}}
do_catchsql_test json101-1.3b {
  SELECT jsonb_array(1,printf('%.1000c','x'),x'abcd',3);
} {1 {JSON cannot hold BLOB values}}
do_execsql_test json101-1.4 {
  SELECT json_array(-9223372036854775808,9223372036854775807,0,1,-1,
                    0.0, 1.0, -1.0, -1e99, +2e100,
                    'one','two','three',
                    4, 5, 6, 7, 8, 9, 10, 11, 12, 13, 14, 15, 16, 17, 18,
                    19, NULL, 21, 22, 23, 24, 25, 26, 27, 28, 29, 30, 31,
                    'abcdefghijklmnopqrstuvwyxzABCDEFGHIJKLMNOPQRSTUVWXYZ',
                    'abcdefghijklmnopqrstuvwyxzABCDEFGHIJKLMNOPQRSTUVWXYZ',
                    'abcdefghijklmnopqrstuvwyxzABCDEFGHIJKLMNOPQRSTUVWXYZ',
                    99);
} {[-9223372036854775808,9223372036854775807,0,1,-1,0.0,1.0,-1.0,-1.0e+99,2.0e+100,"one","two","three",4,5,6,7,8,9,10,11,12,13,14,15,16,17,18,19,null,21,22,23,24,25,26,27,28,29,30,31,"abcdefghijklmnopqrstuvwyxzABCDEFGHIJKLMNOPQRSTUVWXYZ","abcdefghijklmnopqrstuvwyxzABCDEFGHIJKLMNOPQRSTUVWXYZ","abcdefghijklmnopqrstuvwyxzABCDEFGHIJKLMNOPQRSTUVWXYZ",99]}
do_execsql_test json101-1.4b {
  SELECT json(jsonb_array(-9223372036854775808,9223372036854775807,0,1,-1,
                    0.0, 1.0, -1.0, -1e99, +2e100,
                    'one','two','three',
                    4, 5, 6, 7, 8, 9, 10, 11, 12, 13, 14, 15, 16, 17, 18,
                    19, NULL, 21, 22, 23, 24, 25, 26, 27, 28, 29, 30, 31,
                    'abcdefghijklmnopqrstuvwyxzABCDEFGHIJKLMNOPQRSTUVWXYZ',
                    'abcdefghijklmnopqrstuvwyxzABCDEFGHIJKLMNOPQRSTUVWXYZ',
                    'abcdefghijklmnopqrstuvwyxzABCDEFGHIJKLMNOPQRSTUVWXYZ',
                    99));
} {[-9223372036854775808,9223372036854775807,0,1,-1,0.0,1.0,-1.0,-1.0e+99,2.0e+100,"one","two","three",4,5,6,7,8,9,10,11,12,13,14,15,16,17,18,19,null,21,22,23,24,25,26,27,28,29,30,31,"abcdefghijklmnopqrstuvwyxzABCDEFGHIJKLMNOPQRSTUVWXYZ","abcdefghijklmnopqrstuvwyxzABCDEFGHIJKLMNOPQRSTUVWXYZ","abcdefghijklmnopqrstuvwyxzABCDEFGHIJKLMNOPQRSTUVWXYZ",99]}

do_execsql_test json101-2.1 {
  SELECT json_object('a',1,'b',2.5,'c',null,'d','String Test');
} {{{"a":1,"b":2.5,"c":null,"d":"String Test"}}}
do_execsql_test json101-2.1b {
  SELECT json(jsonb_object('a',1,'b',2.5,'c',null,'d','String Test'));
} {{{"a":1,"b":2.5,"c":null,"d":"String Test"}}}
do_catchsql_test json101-2.2 {
  SELECT json_object('a',printf('%.1000c','x'),2,2.5);
} {1 {json_object() labels must be TEXT}}
do_catchsql_test json101-2.2b {
  SELECT jsonb_object('a',printf('%.1000c','x'),2,2.5);
} {1 {json_object() labels must be TEXT}}
do_execsql_test json101-2.2.2 {
  SELECT json_object('a',json_array('xyx',77,4.5),'x',2.5);
} {{{"a":["xyx",77,4.5],"x":2.5}}}
do_execsql_test json101-2.2.2b {
  SELECT json(jsonb_object('a',json_array('xyx',77,4.5),'x',2.5));
} {{{"a":["xyx",77,4.5],"x":2.5}}}
do_execsql_test json101-2.2.3 {
  SELECT json_object('a',jsonb_array('xyx',77,4.5),'x',2.5);
} {{{"a":["xyx",77,4.5],"x":2.5}}}
do_execsql_test json101-2.2.3b {
  SELECT json(jsonb_object('a',jsonb_array('xyx',77,4.5),'x',2.5));
} {{{"a":["xyx",77,4.5],"x":2.5}}}
do_catchsql_test json101-2.3 {
  SELECT json_object('a',1,'b');
} {1 {json_object() requires an even number of arguments}}
do_catchsql_test json101-2.4 {
  SELECT json_object('a',printf('%.1000c','x'),'b',x'abcd');
} {1 {JSON cannot hold BLOB values}}
do_execsql_test json101-2.5 {
  SELECT json_object('a',printf('%.10c','x'),'b',jsonb_array(1,2,3));
} {{{"a":"xxxxxxxxxx","b":[1,2,3]}}}

do_execsql_test json101-3.1 {
  SELECT json_replace('{"a":1,"b":2}','$.a','[3,4,5]');
} {{{"a":"[3,4,5]","b":2}}}
do_execsql_test json101-3.1b {
  SELECT json(jsonb_replace('{"a":1,"b":2}','$.a','[3,4,5]'));
} {{{"a":"[3,4,5]","b":2}}}
do_execsql_test json101-3.2 {
  SELECT json_replace('{"a":1,"b":2}','$.a',json('[3,4,5]'));
} {{{"a":[3,4,5],"b":2}}}
do_execsql_test json101-3.2b {
  SELECT json_replace('{"a":1,"b":2}','$.a',jsonb('[3,4,5]'));
} {{{"a":[3,4,5],"b":2}}}
do_execsql_test json101-3.3 {
  SELECT json_type(json_set('{"a":1,"b":2}','$.b','{"x":3,"y":4}'),'$.b');
} {text}
do_execsql_test json101-3.3b {
  SELECT json_type(jsonb_set('{"a":1,"b":2}','$.b','{"x":3,"y":4}'),'$.b');
} {text}
do_execsql_test json101-3.4 {
  SELECT json_type(json_set('{"a":1,"b":2}','$.b',json('{"x":3,"y":4}')),'$.b');
} {object}
do_execsql_test json101-3.4b {
  SELECT json_type(jsonb_set('{"a":1,"b":2}','$.b',jsonb('{"x":3,"y":4}')),'$.b');
} {object}
ifcapable vtab {
  do_execsql_test json101-3.5 {
    SELECT fullkey, atom, '|' FROM json_tree(json_set('{}','$.x',123,'$.x',456));
  } {{$} {} | {$.x} 456 |}
  do_execsql_test json101-3.5b {
    SELECT fullkey, atom, '|' FROM json_tree(jsonb_set('{}','$.x',123,'$.x',456));
  } {{$} {} | {$.x} 456 |}
}

# Per rfc7159, any JSON value is allowed at the top level, and whitespace
# is permitting before and/or after that value.
#
do_execsql_test json101-4.1 {
  CREATE TABLE j1(x);
  INSERT INTO j1(x)
   VALUES('true'),('false'),('null'),('123'),('-234'),('34.5e+6'),
         ('""'),('"\""'),('"\\"'),('"abcdefghijlmnopqrstuvwxyz"'),
         ('[]'),('{}'),('[true,false,null,123,-234,34.5e+6,{},[]]'),
         ('{"a":true,"b":{"c":false}}');
  SELECT * FROM j1 WHERE NOT json_valid(x);
} {}
do_execsql_test json101-4.2 {
  SELECT * FROM j1 WHERE NOT json_valid(char(0x20,0x09,0x0a,0x0d)||x);
} {}
do_execsql_test json101-4.3 {
  SELECT * FROM j1 WHERE NOT json_valid(x||char(0x20,0x09,0x0a,0x0d));
} {}

# But an empty string, or a string of pure whitespace is not valid JSON.
#
do_execsql_test json101-4.4 {
  SELECT json_valid(''), json_valid(char(0x20,0x09,0x0a,0x0d));
} {0 0}

# json_remove() and similar functions with no edit operations return their
# input unchanged.
#
do_execsql_test json101-4.5 {
  SELECT x FROM j1 WHERE json_remove(x)<>x;
} {}
do_execsql_test json101-4.6 {
  SELECT x FROM j1 WHERE json_replace(x)<>x;
} {}
do_execsql_test json101-4.7 {
  SELECT x FROM j1 WHERE json_set(x)<>x;
} {}
do_execsql_test json101-4.8 {
  SELECT x FROM j1 WHERE json_insert(x)<>x;
} {}

# json_extract(JSON,'$') will return objects and arrays without change.
#
do_execsql_test json101-4.10 {
  SELECT count(*) FROM j1 WHERE json_type(x) IN ('object','array');
  SELECT x FROM j1
   WHERE json_extract(x,'$')<>x
     AND json_type(x) IN ('object','array');
} {4}
do_execsql_test json101-4.10b {
  CREATE TABLE j1b AS SELECT jsonb(x) AS "x" FROM j1;
  SELECT count(*) FROM j1b WHERE json_type(x) IN ('object','array');
  SELECT json(x) FROM j1b
   WHERE json_extract(x,'$')<>json(x)
     AND json_type(x) IN ('object','array');
} {4}

do_execsql_test json101-5.1 {
  CREATE TABLE j2(id INTEGER PRIMARY KEY, json, src);
  INSERT INTO j2(id,json,src)
  VALUES(1,'{
    "firstName": "John",
    "lastName": "Smith",
    "isAlive": true,
    "age": 25,
    "address": {
      "streetAddress": "21 2nd Street",
      "city": "New York",
      "state": "NY",
      "postalCode": "10021-3100"
    },
    "phoneNumbers": [
      {
        "type": "home",
        "number": "212 555-1234"
      },
      {
        "type": "office",
        "number": "646 555-4567"
      }
    ],
    "children": [],
    "spouse": null
  }','https://en.wikipedia.org/wiki/JSON');
  INSERT INTO j2(id,json,src)
  VALUES(2, '{
	"id": "0001",
	"type": "donut",
	"name": "Cake",
	"ppu": 0.55,
	"batters":
		{
			"batter":
				[
					{ "id": "1001", "type": "Regular" },
					{ "id": "1002", "type": "Chocolate" },
					{ "id": "1003", "type": "Blueberry" },
					{ "id": "1004", "type": "Devil''s Food" }
				]
		},
	"topping":
		[
			{ "id": "5001", "type": "None" },
			{ "id": "5002", "type": "Glazed" },
			{ "id": "5005", "type": "Sugar" },
			{ "id": "5007", "type": "Powdered Sugar" },
			{ "id": "5006", "type": "Chocolate with Sprinkles" },
			{ "id": "5003", "type": "Chocolate" },
			{ "id": "5004", "type": "Maple" }
		]
   }','https://adobe.github.io/Spry/samples/data_region/JSONDataSetSample.html');
   INSERT INTO j2(id,json,src)
   VALUES(3,'[
	{
		"id": "0001",
		"type": "donut",
		"name": "Cake",
		"ppu": 0.55,
		"batters":
			{
				"batter":
					[
						{ "id": "1001", "type": "Regular" },
						{ "id": "1002", "type": "Chocolate" },
						{ "id": "1003", "type": "Blueberry" },
						{ "id": "1004", "type": "Devil''s Food" }
					]
			},
		"topping":
			[
				{ "id": "5001", "type": "None" },
				{ "id": "5002", "type": "Glazed" },
				{ "id": "5005", "type": "Sugar" },
				{ "id": "5007", "type": "Powdered Sugar" },
				{ "id": "5006", "type": "Chocolate with Sprinkles" },
				{ "id": "5003", "type": "Chocolate" },
				{ "id": "5004", "type": "Maple" }
			]
	},
	{
		"id": "0002",
		"type": "donut",
		"name": "Raised",
		"ppu": 0.55,
		"batters":
			{
				"batter":
					[
						{ "id": "1001", "type": "Regular" }
					]
			},
		"topping":
			[
				{ "id": "5001", "type": "None" },
				{ "id": "5002", "type": "Glazed" },
				{ "id": "5005", "type": "Sugar" },
				{ "id": "5003", "type": "Chocolate" },
				{ "id": "5004", "type": "Maple" }
			]
	},
	{
		"id": "0003",
		"type": "donut",
		"name": "Old Fashioned",
		"ppu": 0.55,
		"batters":
			{
				"batter":
					[
						{ "id": "1001", "type": "Regular" },
						{ "id": "1002", "type": "Chocolate" }
					]
			},
		"topping":
			[
				{ "id": "5001", "type": "None" },
				{ "id": "5002", "type": "Glazed" },
				{ "id": "5003", "type": "Chocolate" },
				{ "id": "5004", "type": "Maple" }
			]
	}
   ]','https://adobe.github.io/Spry/samples/data_region/JSONDataSetSample.html');
   SELECT count(*) FROM j2;
   CREATE TABLE j2b(id INTEGER PRIMARY KEY, json, src);
   INSERT INTO J2b(id,json,src) SELECT id, jsonb(json), src FROM j2;
   SELECT count(*) FROM j2b;
} {3 3}

do_execsql_test json101-5.2 {
  SELECT id, json_valid(json), json_type(json), '|' FROM j2 ORDER BY id;
} {1 1 object | 2 1 object | 3 1 array |}
do_execsql_test json101-5.2b {
  SELECT id, json_valid(json), json_type(json), '|' FROM j2b ORDER BY id;
} {1 1 object | 2 1 object | 3 1 array |}

ifcapable !vtab {
  finish_test
  return
}

# fullkey is always the same as path+key (with appropriate formatting)
#
do_execsql_test json101-5.3 {
  SELECT j2.rowid, jx.rowid, fullkey, path, key
    FROM j2, json_tree(j2.json) AS jx
   WHERE fullkey!=(path || CASE WHEN typeof(key)=='integer' THEN '['||key||']'
                                ELSE '.'||key END);
} {}
do_execsql_test json101-5.3b {
  SELECT j2b.rowid, jx.rowid, fullkey, path, key
    FROM j2b, json_tree(j2b.json) AS jx
   WHERE fullkey!=(path || CASE WHEN typeof(key)=='integer' THEN '['||key||']'
                                ELSE '.'||key END);
} {}
do_execsql_test json101-5.4 {
  SELECT j2.rowid, jx.rowid, fullkey, path, key
    FROM j2, json_each(j2.json) AS jx
   WHERE fullkey!=(path || CASE WHEN typeof(key)=='integer' THEN '['||key||']'
                                ELSE '.'||key END);
} {}


# Verify that the json_each.json and json_tree.json output is always the
# same as input.
#
do_execsql_test json101-5.5 {
  SELECT j2.rowid, jx.rowid, fullkey, path, key
    FROM j2, json_each(j2.json) AS jx
   WHERE jx.json<>j2.json;
} {}
do_execsql_test json101-5.6 {
  SELECT j2.rowid, jx.rowid, fullkey, path, key
    FROM j2, json_tree(j2.json) AS jx
   WHERE jx.json<>j2.json;
} {}
do_execsql_test json101-5.7 {
  SELECT j2.rowid, jx.rowid, fullkey, path, key
    FROM j2, json_each(j2.json) AS jx
   WHERE jx.value<>jx.atom AND type NOT IN ('array','object');
} {}
do_execsql_test json101-5.8 {
  SELECT j2.rowid, jx.rowid, fullkey, path, key
    FROM j2, json_tree(j2.json) AS jx
   WHERE jx.value<>jx.atom AND type NOT IN ('array','object');
} {}

do_execsql_test json101-6.1 {
  SELECT json_valid('{"a":55,"b":72,}');
} {0}
do_execsql_test json101-6.2 {
  SELECT json_error_position('{"a":55,"b":72,}');
} {0}
do_execsql_test json101-6.3 {
  SELECT json_valid(json('{"a":55,"b":72,}'));
} {1}
do_execsql_test json101-6.4 {
  SELECT json_valid('{"a":55,"b":72 , }');
} {0}
do_execsql_test json101-6.5 {
  SELECT json_error_position('{"a":55,"b":72 , }');
} {0}
do_execsql_test json101-6.6 {
  SELECT json_error_position('{"a":55,"b":72,,}');
} {16}
do_execsql_test json101-6.7 {
  SELECT json_valid('{"a":55,"b":72}');
} {1}
do_execsql_test json101-6.8 {
  SELECT json_error_position('["a",55,"b",72,]');
} {0}
do_execsql_test json101-6.9 {
  SELECT json_error_position('["a",55,"b",72 , ]');
} {0}
do_execsql_test json101-6.10 {
  SELECT json_error_position('["a",55,"b",72,,]');
} {16}
do_execsql_test json101-6.11 {
  SELECT json_valid('["a",55,"b",72]');
} {1}

# White-space tests.  Note that form-feed is not white-space in JSON.
# ticket [57eec374ae1d0a1d4a23077a95f4e173fe269113]
# 
foreach {tn isvalid ws} {
  7.1  1  char(0x20)
  7.2  1  char(0x09)
  7.3  1  char(0x0A)
  7.4  1  char(0x0D)
  7.5  0  char(0x0C)
  7.6  1  char(0x20,0x09,0x0a,0x0d,0x20)
  7.7  0  char(0x20,0x09,0x0a,0x0c,0x0d,0x20)
} {
  do_execsql_test json101-$tn.1 \
    "SELECT json_valid(printf('%s{%s\"x\"%s:%s9%s}%s',
         $::ws,$::ws,$::ws,$::ws,$::ws,$::ws));" \
  $isvalid
}

# Ticket https://www.sqlite.org/src/info/ad2559db380abf8e
# Control characters must be escaped in JSON strings.
#
do_execsql_test json101-8.1 {
  DROP TABLE IF EXISTS t8;
  CREATE TABLE t8(a,b);
  INSERT INTO t8(a) VALUES('abc' || char(1,2,3,4,5,6,7,8,9,10,11,12,13,14,15,16,17,18,19,20,21,22,23,24,25,26,27,28,29,30,31,32,33,34,35) || 'xyz');
  UPDATE t8 SET b=json_array(a);
  SELECT b FROM t8;
} {{["abc\u0001\u0002\u0003\u0004\u0005\u0006\u0007\b\t\n\u000b\f\r\u000e\u000f\u0010\u0011\u0012\u0013\u0014\u0015\u0016\u0017\u0018\u0019\u001a\u001b\u001c\u001d\u001e\u001f !\"#xyz"]}}
do_execsql_test json101-8.1b {
  DROP TABLE IF EXISTS t8;
  CREATE TABLE t8(a,b);
  INSERT INTO t8(a) VALUES('abc' || char(1,2,3,4,5,6,7,8,9,10,11,12,13,14,15,16,17,18,19,20,21,22,23,24,25,26,27,28,29,30,31,32,33,34,35) || 'xyz');
  UPDATE t8 SET b=jsonb_array(a);
  SELECT json(b) FROM t8;
} {{["abc\u0001\u0002\u0003\u0004\u0005\u0006\u0007\b\t\n\u000b\f\r\u000e\u000f\u0010\u0011\u0012\u0013\u0014\u0015\u0016\u0017\u0018\u0019\u001a\u001b\u001c\u001d\u001e\u001f !\"#xyz"]}}
do_execsql_test json101-8.2 {
  SELECT a=json_extract(b,'$[0]') FROM t8;
} {1}

# 2017-04-12.  Regression reported on the mailing list by Rolf Ade
#
do_execsql_test json101-8.3 {
  SELECT json_valid(char(0x22,0xe4,0x22));
} {1}
do_execsql_test json101-8.4 {
  SELECT unicode(json_extract(char(0x22,228,0x22),'$'));
} {228}

# The json_quote() function transforms an SQL value into a JSON value.
# String values are quoted and interior quotes are escaped.  NULL values
# are rendered as the unquoted string "null".
#
do_execsql_test json101-9.1 {
  SELECT json_quote('abc"xyz');
} {{"abc\"xyz"}}
do_execsql_test json101-9.2 {
  SELECT json_quote(3.14159);
} {3.14159}
do_execsql_test json101-9.3 {
  SELECT json_quote(12345);
} {12345}
do_execsql_test json101-9.4 {
  SELECT json_quote(null);
} {"null"}
do_catchsql_test json101-9.5 {
  SELECT json_quote(x'3031323334');
} {1 {JSON cannot hold BLOB values}}
do_catchsql_test json101-9.6 {
  SELECT json_quote(123,456)
} {1 {wrong number of arguments to function json_quote()}}
do_catchsql_test json101-9.7 {
  SELECT json_quote()
} {1 {wrong number of arguments to function json_quote()}}

# Make sure only valid backslash-escapes are accepted.
#
do_execsql_test json101-10.1 {
  SELECT json_valid('" \  "');
} {0}
do_execsql_test json101-10.2 {
  SELECT json_valid('" \! "');
} {0}
do_execsql_test json101-10.3 {
  SELECT json_valid('" \" "');
} {1}
do_execsql_test json101-10.4 {
  SELECT json_valid('" \# "');
} {0}
do_execsql_test json101-10.5 {
  SELECT json_valid('" \$ "');
} {0}
do_execsql_test json101-10.6 {
  SELECT json_valid('" \% "');
} {0}
do_execsql_test json101-10.7 {
  SELECT json_valid('" \& "');
} {0}
do_execsql_test json101-10.8 {
  SELECT json_valid('" \'' "');
} {0}
do_execsql_test json101-10.9 {
  SELECT json_valid('" \( "');
} {0}
do_execsql_test json101-10.10 {
  SELECT json_valid('" \) "');
} {0}
do_execsql_test json101-10.11 {
  SELECT json_valid('" \* "');
} {0}
do_execsql_test json101-10.12 {
  SELECT json_valid('" \+ "');
} {0}
do_execsql_test json101-10.13 {
  SELECT json_valid('" \, "');
} {0}
do_execsql_test json101-10.14 {
  SELECT json_valid('" \- "');
} {0}
do_execsql_test json101-10.15 {
  SELECT json_valid('" \. "');
} {0}
do_execsql_test json101-10.16 {
  SELECT json_valid('" \/ "');
} {1}
do_execsql_test json101-10.17 {
  SELECT json_valid('" \0 "');
} {0}
do_execsql_test json101-10.18 {
  SELECT json_valid('" \1 "');
} {0}
do_execsql_test json101-10.19 {
  SELECT json_valid('" \2 "');
} {0}
do_execsql_test json101-10.20 {
  SELECT json_valid('" \3 "');
} {0}
do_execsql_test json101-10.21 {
  SELECT json_valid('" \4 "');
} {0}
do_execsql_test json101-10.22 {
  SELECT json_valid('" \5 "');
} {0}
do_execsql_test json101-10.23 {
  SELECT json_valid('" \6 "');
} {0}
do_execsql_test json101-10.24 {
  SELECT json_valid('" \7 "');
} {0}
do_execsql_test json101-10.25 {
  SELECT json_valid('" \8 "');
} {0}
do_execsql_test json101-10.26 {
  SELECT json_valid('" \9 "');
} {0}
do_execsql_test json101-10.27 {
  SELECT json_valid('" \: "');
} {0}
do_execsql_test json101-10.28 {
  SELECT json_valid('" \; "');
} {0}
do_execsql_test json101-10.29 {
  SELECT json_valid('" \< "');
} {0}
do_execsql_test json101-10.30 {
  SELECT json_valid('" \= "');
} {0}
do_execsql_test json101-10.31 {
  SELECT json_valid('" \> "');
} {0}
do_execsql_test json101-10.32 {
  SELECT json_valid('" \? "');
} {0}
do_execsql_test json101-10.33 {
  SELECT json_valid('" \@ "');
} {0}
do_execsql_test json101-10.34 {
  SELECT json_valid('" \A "');
} {0}
do_execsql_test json101-10.35 {
  SELECT json_valid('" \B "');
} {0}
do_execsql_test json101-10.36 {
  SELECT json_valid('" \C "');
} {0}
do_execsql_test json101-10.37 {
  SELECT json_valid('" \D "');
} {0}
do_execsql_test json101-10.38 {
  SELECT json_valid('" \E "');
} {0}
do_execsql_test json101-10.39 {
  SELECT json_valid('" \F "');
} {0}
do_execsql_test json101-10.40 {
  SELECT json_valid('" \G "');
} {0}
do_execsql_test json101-10.41 {
  SELECT json_valid('" \H "');
} {0}
do_execsql_test json101-10.42 {
  SELECT json_valid('" \I "');
} {0}
do_execsql_test json101-10.43 {
  SELECT json_valid('" \J "');
} {0}
do_execsql_test json101-10.44 {
  SELECT json_valid('" \K "');
} {0}
do_execsql_test json101-10.45 {
  SELECT json_valid('" \L "');
} {0}
do_execsql_test json101-10.46 {
  SELECT json_valid('" \M "');
} {0}
do_execsql_test json101-10.47 {
  SELECT json_valid('" \N "');
} {0}
do_execsql_test json101-10.48 {
  SELECT json_valid('" \O "');
} {0}
do_execsql_test json101-10.49 {
  SELECT json_valid('" \P "');
} {0}
do_execsql_test json101-10.50 {
  SELECT json_valid('" \Q "');
} {0}
do_execsql_test json101-10.51 {
  SELECT json_valid('" \R "');
} {0}
do_execsql_test json101-10.52 {
  SELECT json_valid('" \S "');
} {0}
do_execsql_test json101-10.53 {
  SELECT json_valid('" \T "');
} {0}
do_execsql_test json101-10.54 {
  SELECT json_valid('" \U "');
} {0}
do_execsql_test json101-10.55 {
  SELECT json_valid('" \V "');
} {0}
do_execsql_test json101-10.56 {
  SELECT json_valid('" \W "');
} {0}
do_execsql_test json101-10.57 {
  SELECT json_valid('" \X "');
} {0}
do_execsql_test json101-10.58 {
  SELECT json_valid('" \Y "');
} {0}
do_execsql_test json101-10.59 {
  SELECT json_valid('" \Z "');
} {0}
do_execsql_test json101-10.60 {
  SELECT json_valid('" \[ "');
} {0}
do_execsql_test json101-10.61 {
  SELECT json_valid('" \\ "');
} {1}
do_execsql_test json101-10.62 {
  SELECT json_valid('" \] "');
} {0}
do_execsql_test json101-10.63 {
  SELECT json_valid('" \^ "');
} {0}
do_execsql_test json101-10.64 {
  SELECT json_valid('" \_ "');
} {0}
do_execsql_test json101-10.65 {
  SELECT json_valid('" \` "');
} {0}
do_execsql_test json101-10.66 {
  SELECT json_valid('" \a "');
} {0}
do_execsql_test json101-10.67 {
  SELECT json_valid('" \b "');
} {1}
do_execsql_test json101-10.68 {
  SELECT json_valid('" \c "');
} {0}
do_execsql_test json101-10.69 {
  SELECT json_valid('" \d "');
} {0}
do_execsql_test json101-10.70 {
  SELECT json_valid('" \e "');
} {0}
do_execsql_test json101-10.71 {
  SELECT json_valid('" \f "');
} {1}
do_execsql_test json101-10.72 {
  SELECT json_valid('" \g "');
} {0}
do_execsql_test json101-10.73 {
  SELECT json_valid('" \h "');
} {0}
do_execsql_test json101-10.74 {
  SELECT json_valid('" \i "');
} {0}
do_execsql_test json101-10.75 {
  SELECT json_valid('" \j "');
} {0}
do_execsql_test json101-10.76 {
  SELECT json_valid('" \k "');
} {0}
do_execsql_test json101-10.77 {
  SELECT json_valid('" \l "');
} {0}
do_execsql_test json101-10.78 {
  SELECT json_valid('" \m "');
} {0}
do_execsql_test json101-10.79 {
  SELECT json_valid('" \n "');
} {1}
do_execsql_test json101-10.80 {
  SELECT json_valid('" \o "');
} {0}
do_execsql_test json101-10.81 {
  SELECT json_valid('" \p "');
} {0}
do_execsql_test json101-10.82 {
  SELECT json_valid('" \q "');
} {0}
do_execsql_test json101-10.83 {
  SELECT json_valid('" \r "');
} {1}
do_execsql_test json101-10.84 {
  SELECT json_valid('" \s "');
} {0}
do_execsql_test json101-10.85 {
  SELECT json_valid('" \t "');
} {1}
do_execsql_test json101-10.86.0 {
  SELECT json_valid('" \u "');
} {0}
do_execsql_test json101-10.86.1 {
  SELECT json_valid('" \ua "');
} {0}
do_execsql_test json101-10.86.2 {
  SELECT json_valid('" \uab "');
} {0}
do_execsql_test json101-10.86.3 {
  SELECT json_valid('" \uabc "');
} {0}
do_execsql_test json101-10.86.4 {
  SELECT json_valid('" \uabcd "');
} {1}
do_execsql_test json101-10.86.5 {
  SELECT json_valid('" \uFEDC "');
} {1}
do_execsql_test json101-10.86.6 {
  SELECT json_valid('" \u1234 "');
} {1}
do_execsql_test json101-10.87 {
  SELECT json_valid('" \v "');
} {0}
do_execsql_test json101-10.88 {
  SELECT json_valid('" \w "');
} {0}
do_execsql_test json101-10.89 {
  SELECT json_valid('" \x "');
} {0}
do_execsql_test json101-10.90 {
  SELECT json_valid('" \y "');
} {0}
do_execsql_test json101-10.91 {
  SELECT json_valid('" \z "');
} {0}
do_execsql_test json101-10.92 {
  SELECT json_valid('" \{ "');
} {0}
do_execsql_test json101-10.93 {
  SELECT json_valid('" \| "');
} {0}
do_execsql_test json101-10.94 {
  SELECT json_valid('" \} "');
} {0}
do_execsql_test json101-10.95 {
  SELECT json_valid('" \~ "');
} {0}

#--------------------------------------------------------------------------
# 2017-04-11.  https://www.sqlite.org/src/info/981329adeef51011
# Stack overflow on deeply nested JSON.
#
# The following tests confirm that deeply nested JSON is considered invalid.
#
do_execsql_test json101-11.0 {
  /* Shallow enough to be parsed */
  SELECT json_valid(printf('%.1000c0%.1000c','[',']'));
} {1}
do_execsql_test json101-11.1 {
  /* Too deep by one */
  SELECT json_valid(printf('%.1001c0%.1001c','[',']'));
} {0}
do_execsql_test json101-11.2 {
  /* Shallow enough to be parsed { */
  SELECT json_valid(replace(printf('%.1000c0%.1000c','[','}'),'[','{"a":'));
  /* } */
} {1}
do_execsql_test json101-11.3 {
  /* Too deep by one { */
  SELECT json_valid(replace(printf('%.1001c0%.1001c','[','}'),'[','{"a":'));
  /* } */
} {0}

# 2017-10-27.  Demonstrate the ability to access an element from
# a json structure even though the element name constains a "."
# character, by quoting the element name in the path.
#
do_execsql_test json101-12.100 {
  CREATE TABLE t12(x);
  INSERT INTO t12(x) VALUES(
    '{"settings":
        {"layer2":
           {"hapax.legomenon":
              {"forceDisplay":true,
               "transliterate":true,
               "add.footnote":true,
               "summary.report":true},
            "dis.legomenon":
              {"forceDisplay":true,
               "transliterate":false,
               "add.footnote":false,
               "summary.report":true},
            "tris.legomenon":
              {"forceDisplay":true,
               "transliterate":false,
               "add.footnote":false,
               "summary.report":false}
           }
        }
     }');
} {}

do_execsql_test json101-12.110 {
  SELECT json_remove(x, '$.settings.layer2."dis.legomenon".forceDisplay')
    FROM t12;
} {{{"settings":{"layer2":{"hapax.legomenon":{"forceDisplay":true,"transliterate":true,"add.footnote":true,"summary.report":true},"dis.legomenon":{"transliterate":false,"add.footnote":false,"summary.report":true},"tris.legomenon":{"forceDisplay":true,"transliterate":false,"add.footnote":false,"summary.report":false}}}}}}
do_execsql_test json101-12.110b {
  SELECT json_remove(jsonb(x), '$.settings.layer2."dis.legomenon".forceDisplay')
    FROM t12;
} {{{"settings":{"layer2":{"hapax.legomenon":{"forceDisplay":true,"transliterate":true,"add.footnote":true,"summary.report":true},"dis.legomenon":{"transliterate":false,"add.footnote":false,"summary.report":true},"tris.legomenon":{"forceDisplay":true,"transliterate":false,"add.footnote":false,"summary.report":false}}}}}}
do_execsql_test json101-12.120 {
  SELECT json_extract(x, '$.settings.layer2."tris.legomenon"."summary.report"')
    FROM t12;
} {0}
do_execsql_test json101-12.120b {
  SELECT json_extract(jsonb(x), '$.settings.layer2."tris.legomenon"."summary.report"')
    FROM t12;
} {0}

# 2018-01-26
# ticket https://www.sqlite.org/src/tktview/80177f0c226ff54f6ddd41
# Make sure the query planner knows about the arguments to table-valued functions.
#
do_execsql_test json101-13.100 {
  DROP TABLE IF EXISTS t1;
  DROP TABLE IF EXISTS t2;
  CREATE TABLE t1(id, json);
  INSERT INTO t1(id,json) VALUES(1,'{"items":[3,5]}');
  CREATE TABLE t2(id, json);
  INSERT INTO t2(id,json) VALUES(2,'{"value":2}');
  INSERT INTO t2(id,json) VALUES(3,'{"value":3}');
  INSERT INTO t2(id,json) VALUES(4,'{"value":4}');
  INSERT INTO t2(id,json) VALUES(5,'{"value":5}');
  INSERT INTO t2(id,json) VALUES(6,'{"value":6}');
  SELECT * FROM t1 CROSS JOIN t2
   WHERE EXISTS(SELECT 1 FROM json_each(t1.json,'$.items') AS Z
                 WHERE Z.value==t2.id);
} {1 {{"items":[3,5]}} 3 {{"value":3}} 1 {{"items":[3,5]}} 5 {{"value":5}}}
do_execsql_test json101-13.110 {
  SELECT * FROM t2 CROSS JOIN t1
   WHERE EXISTS(SELECT 1 FROM json_each(t1.json,'$.items') AS Z
                 WHERE Z.value==t2.id);
} {3 {{"value":3}} 1 {{"items":[3,5]}} 5 {{"value":5}} 1 {{"items":[3,5]}}}

# 2018-05-16
# Incorrect fullkey output from json_each()
# when the input JSON is not an array or object.
#
do_execsql_test json101-14.100 {
  SELECT fullkey FROM json_each('123');
} {$}
do_execsql_test json101-14.110 {
  SELECT fullkey FROM json_each('123.56');
} {$}
do_execsql_test json101-14.120 {
  SELECT fullkey FROM json_each('"hello"');
} {$}
do_execsql_test json101-14.130 {
  SELECT fullkey FROM json_each('null');
} {$}
do_execsql_test json101-14.140 {
  SELECT fullkey FROM json_tree('123');
} {$}
do_execsql_test json101-14.150 {
  SELECT fullkey FROM json_tree('123.56');
} {$}
do_execsql_test json101-14.160 {
  SELECT fullkey FROM json_tree('"hello"');
} {$}
do_execsql_test json101-14.170 {
  SELECT fullkey FROM json_tree('null');
} {$}

# 2018-12-03
# Make sure the table-valued functions contained within parentheses
# work correctly.
#
# Bug reported via private email. See TH3 for more information.
#
do_execsql_test json101-15.100 {
  SELECT * FROM JSON_EACH('{"a":1, "b":2}');
} {a 1 integer 1 2 {} {$.a} {$} b 2 integer 2 4 {} {$.b} {$}}
do_execsql_test json101-15.110 {
  SELECT xyz.* FROM JSON_EACH('{"a":1, "b":2}') AS xyz;
} {a 1 integer 1 2 {} {$.a} {$} b 2 integer 2 4 {} {$.b} {$}}
do_execsql_test json101-15.120 {
  SELECT * FROM (JSON_EACH('{"a":1, "b":2}'));
} {a 1 integer 1 2 {} {$.a} {$} b 2 integer 2 4 {} {$.b} {$}}
do_execsql_test json101-15.130 {
  SELECT xyz.* FROM (JSON_EACH('{"a":1, "b":2}')) AS xyz;
} {a 1 integer 1 2 {} {$.a} {$} b 2 integer 2 4 {} {$.b} {$}}

# 2019-11-10
# Mailing list bug report on the handling of surrogate pairs
# in JSON.
#
do_execsql_test json101-16.10 {
  SELECT length(json_extract('"abc\uD834\uDD1Exyz"','$'));
} {7}
do_execsql_test json101-16.20 {
  SELECT length(json_extract('"\uD834\uDD1E"','$'));
} {1}
do_execsql_test json101-16.30 {
  SELECT unicode(json_extract('"\uD834\uDD1E"','$'));
} {119070}

# 2022-01-30 dbsqlfuzz 4678cf825d27f87c9b8343720121e12cf944b71a
do_execsql_test json101-17.1 {
  DROP TABLE IF EXISTS t1;
  DROP TABLE IF EXISTS t2;
  CREATE TABLE t1(a,b,c);
  CREATE TABLE t2(d);
  SELECT * FROM t1 LEFT JOIN t2 ON (SELECT b FROM json_each ORDER BY 1);
} {}

# 2022-04-04 forum post https://sqlite.org/forum/forumpost/c082aeab43
do_execsql_test json101-18.1 {
  SELECT json_valid('{"":5}');
} {1}
do_execsql_test json101-18.2 {
  SELECT json_extract('{"":5}', '$.""');
} {5}
do_execsql_test json101-18.3 {
  SELECT json_extract('[3,{"a":4,"":[5,{"hi":6},7]},8]', '$[1].""[1].hi');
} {6}
do_execsql_test json101-18.4 {
  SELECT json_extract('[3,{"a":4,"":[5,{"hi":6},7]},8]', '$[1].""[1]."hi"');
} {6}
do_catchsql_test json101-18.5 {
  SELECT json_extract('{"":8}', '$.');
} {1 {JSON path error near ''}}

# 2022-08-29 https://sqlite.org/forum/forumpost/9b9e4716c0d7bbd1
# This is not a problem specifically with JSON functions.  It is
# a problem with transaction control.  But the json() function makes
# the problem more easily accessible, so it is tested here.
#
do_execsql_test json101-19.1 {
  DROP TABLE IF EXISTS t1;
  CREATE TABLE t1(x);
} {}
do_catchsql_test json101-19.2 {
  BEGIN;
  INSERT INTO t1 VALUES(0), (json('not-valid-json'));
} {1 {malformed JSON}}
do_execsql_test json101-19.3 {
  COMMIT;
  SELECT * FROM t1;
} {}

# 2023-03-17 positive and negative infinities
#
do_execsql_test json101-20.1 {
  SELECT json_object('a',2e370,'b',-3e380);
} {{{"a":9.0e+999,"b":-9.0e+999}}}
do_execsql_test json101-20.2 {
  SELECT json_object('a',2e370,'b',-3e380)->>'a';
} Inf
do_execsql_test json101-20.3 {
  SELECT json_object('a',2e370,'b',-3e380)->>'b';
} {-Inf}

# 2023-05-02 https://sqlite.org/forum/forumpost/06c6334412
# JSON functions should normally return NULL when given
# a NULL value as the JSON input.
#
db null NULL
if {[db exists {SELECT * FROM pragma_compile_options WHERE compile_options LIKE '%legacy_json_valid%'}]} {
  do_execsql_test json101-21.1-legacy {
    SELECT json_valid(NULL);
  } 0
} else {
  do_execsql_test json101-21.1-correct {
    SELECT json_valid(NULL);
  } NULL
}
do_execsql_test json101-21.2 {
  SELECT json_error_position(NULL);
} NULL
do_execsql_test json101-21.3 {
  SELECT json(NULL);
} NULL
do_execsql_test json101-21.4 {
  SELECT json_array(NULL);
} {[null]}
do_execsql_test json101-21.5 {
  SELECT json_extract(NULL);
} NULL
do_execsql_test json101-21.6 {
  SELECT json_insert(NULL,'$',123);
} NULL
do_execsql_test json101-21.7 {
  SELECT NULL->0;
} NULL
do_execsql_test json101-21.8 {
  SELECT NULL->>0;
} NULL
do_execsql_test json101-21.9 {
  SELECT '{a:5}'->NULL;
} NULL
do_execsql_test json101-21.10 {
  SELECT '{a:5}'->>NULL;
} NULL
do_catchsql_test json101-21.11 {
  SELECT json_object(NULL,5);
} {1 {json_object() labels must be TEXT}}
do_execsql_test json101-21.12 {
  SELECT json_patch(NULL,'{a:5}');
} NULL
do_execsql_test json101-21.13 {
  SELECT json_patch('{a:5}',NULL);
} NULL
do_execsql_test json101-21.14 {
  SELECT json_patch(NULL,NULL);
} NULL
do_execsql_test json101-21.15 {
  SELECT json_remove(NULL,'$');
} NULL
do_execsql_test json101-21.16 {
  SELECT json_remove('{a:5,b:7}',NULL);
} NULL
do_execsql_test json101-21.17 {
  SELECT json_replace(NULL,'$.a',123);
} NULL
do_execsql_test json101-21.18 {
  SELECT json_replace('{a:5,b:7}',NULL,NULL);
} {{{"a":5,"b":7}}}
do_execsql_test json101-21.19 {
  SELECT json_set(NULL,'$.a',123);
} NULL
do_execsql_test json101-21.20 {
  SELECT json_set('{a:5,b:7}',NULL,NULL);
} {{{"a":5,"b":7}}}
do_execsql_test json101-21.21 {
  SELECT json_type(NULL);
} NULL
do_execsql_test json101-21.22 {
  SELECT json_type('{a:5,b:7}',NULL);
} NULL
do_execsql_test json101-21.23 {
  SELECT json_quote(NULL);
} null
do_execsql_test json101-21.24 {
  SELECT count(*) FROM json_each(NULL);
} 0
do_execsql_test json101-21.25 {
  SELECT count(*) FROM json_tree(NULL);
} 0
do_execsql_test json101-21.26 {
  WITH c(x) AS (VALUES(1),(2.0),(NULL),('three'))
  SELECT json_group_array(x) FROM c;
} {[1,2.0,null,"three"]}
do_execsql_test json101-21.27 {
  WITH c(x,y) AS (VALUES('a',1),('b',2.0),('c',NULL),(NULL,'three'),('e','four'))
  SELECT json_group_object(x,y) FROM c;
} {{{"a":1,"b":2.0,"c":null,:"three","e":"four"}}}

<<<<<<< HEAD
=======
# 2023-10-09 https://sqlite.org/forum/forumpost/b25edc1d46
# UAF due to JSON cache overflow
#
do_execsql_test json101-22.1 {
  SELECT json_set(
    '{}',
    '$.a', json('1'),
    '$.a', json('2'),
    '$.b', json('3'),
    '$.b', json('4'),
    '$.c', json('5'),
    '$.c', json('6')
  );
} {{{"a":2,"b":4,"c":6}}}
do_execsql_test json101-22.2 {
  SELECT json_replace(
    '{"a":7,"b":8,"c":9}',
    '$.a', json('1'),
    '$.a', json('2'),
    '$.b', json('3'),
    '$.b', json('4'),
    '$.c', json('5'),
    '$.c', json('6')
  );
} {{{"a":2,"b":4,"c":6}}}


>>>>>>> faef28e6
finish_test<|MERGE_RESOLUTION|>--- conflicted
+++ resolved
@@ -1098,8 +1098,6 @@
   SELECT json_group_object(x,y) FROM c;
 } {{{"a":1,"b":2.0,"c":null,:"three","e":"four"}}}
 
-<<<<<<< HEAD
-=======
 # 2023-10-09 https://sqlite.org/forum/forumpost/b25edc1d46
 # UAF due to JSON cache overflow
 #
@@ -1126,6 +1124,4 @@
   );
 } {{{"a":2,"b":4,"c":6}}}
 
-
->>>>>>> faef28e6
 finish_test